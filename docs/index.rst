.. mdinclude:: ../README.md

.. toctree::
   :caption: Elsa
   :maxdepth: 2

   self

.. toctree::
   :caption: Guides
   :maxdepth: 2

   guides/quickstart-cxx.md
   guides/python_bindings.md
   modules/solvers/choosing_a_solver.rst
   guides/admm-cxx.md

.. toctree::
   :caption: Modules
   :maxdepth: 2

   modules/core
   modules/logging
   modules/io
   modules/operators
   modules/functionals
   modules/problems
<<<<<<< HEAD
   modules/shearlets
   modules/solvers
=======
   modules/solvers/solvers
>>>>>>> 4beea4e3
   modules/projectors
   modules/projectors_cuda
   modules/proximity_operators
   modules/generators
   modules/ml/ml
<|MERGE_RESOLUTION|>--- conflicted
+++ resolved
@@ -25,12 +25,8 @@
    modules/operators
    modules/functionals
    modules/problems
-<<<<<<< HEAD
    modules/shearlets
-   modules/solvers
-=======
    modules/solvers/solvers
->>>>>>> 4beea4e3
    modules/projectors
    modules/projectors_cuda
    modules/proximity_operators
