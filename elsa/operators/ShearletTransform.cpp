#include "ShearletTransform.h"
#include "FourierTransform.h"
#include "VolumeDescriptor.h"
#include "Timer.h"

namespace elsa
{
    template <typename ret_t, typename data_t>
    ShearletTransform<ret_t, data_t>::ShearletTransform(IndexVector_t spatialDimensions)
        : ShearletTransform(spatialDimensions[0], spatialDimensions[1])
    {
        if (spatialDimensions.size() != 2) {
            throw LogicError("ShearletTransform: a non-2D shape of input was provided");
        }
    }

    template <typename ret_t, typename data_t>
    ShearletTransform<ret_t, data_t>::ShearletTransform(index_t width, index_t height)
        : LinearOperator<ret_t>(VolumeDescriptor{{width, height}},
                                VolumeDescriptor{{width, height, calculateL(width, height)}}),
          _width{width},
          _height{height},
          _jZero{calculatejZero(width, height)},
          _L{calculateL(width, height)}
    {
        if (width < 0 || height < 0) {
            throw LogicError("ShearletTransform: negative width/height were provided");
        }
    }

    template <typename ret_t, typename data_t>
    ShearletTransform<ret_t, data_t>::ShearletTransform(index_t width, index_t height,
                                                        index_t jZero)
        : LinearOperator<ret_t>(VolumeDescriptor{{width, height}},
                                VolumeDescriptor{{width, height, calculateL(jZero)}}),
<<<<<<< HEAD
=======
          _width{width},
          _height{height},
          _jZero{jZero},
          _L{calculateL(jZero)}
    {
        if (width < 0 || height < 0) {
            throw LogicError("ShearletTransform: negative width/height were provided");
        }
        if (jZero < 0) {
            throw LogicError("ShearletTransform: negative number of scales was provided");
        }
    }

    template <typename ret_t, typename data_t>
    ShearletTransform<ret_t, data_t>::ShearletTransform(
        index_t width, index_t height, index_t jZero, std::optional<DataContainer<data_t>> spectra)
        : LinearOperator<ret_t>(VolumeDescriptor{{width, height}},
                                VolumeDescriptor{{width, height, calculateL(jZero)}}),
          _spectra{spectra},
          _isSpectraComputed{_spectra.has_value()},
>>>>>>> 320448fe
          _width{width},
          _height{height},
          _jZero{jZero},
          _L{calculateL(jZero)}
    {
        if (width < 0 || height < 0) {
            throw LogicError("ShearletTransform: negative width/height were provided");
        }
        if (jZero < 0) {
            throw LogicError("ShearletTransform: negative number of scales was provided");
        }
    }

    // TODO ideally this ought to be implemented somewhere else, perhaps in a more general
    //  manner, but that might take quite some time, can this make it to master in the meantime?
    template <typename ret_t, typename data_t>
    DataContainer<std::complex<data_t>> ShearletTransform<ret_t, data_t>::sumByLastAxis(
        DataContainer<std::complex<data_t>> dc) const
    {
        auto coeffsPerDim = dc.getDataDescriptor().getNumberOfCoefficientsPerDimension();
        index_t width = coeffsPerDim[0];
        index_t height = coeffsPerDim[1];
        index_t layers = coeffsPerDim[2];
        DataContainer<std::complex<data_t>> summedDC(VolumeDescriptor{{width, height}});

        for (index_t j = 0; j < width; j++) {
            for (index_t k = 0; k < height; k++) {
                std::complex<data_t> currValue = 0;
                for (index_t i = 0; i < layers; i++) {
                    currValue += dc(j, k, i);
                }
                summedDC(j, k) = currValue;
            }
        }

        return summedDC;
    }

    template <typename ret_t, typename data_t>
    void ShearletTransform<ret_t, data_t>::applyImpl(const DataContainer<ret_t>& x,
                                                     DataContainer<ret_t>& Ax) const
    {
        Timer timeguard("ShearletTransform", "apply");

        if (_width != this->getDomainDescriptor().getNumberOfCoefficientsPerDimension()[0]
            || _height != this->getDomainDescriptor().getNumberOfCoefficientsPerDimension()[1]) {
            throw InvalidArgumentError("ShearletTransform: Width and height of the input do not "
                                       "match to that of this shearlet system");
        }

        Logger::get("ShearletTransform")
            ->info("Running the shearlet transform on a 2D signal of shape ({}, {}), on {} "
                   "scales with an oversampling factor of {} and {} spectra",
                   _width, _height, _jZero, _L,
                   _isSpectraComputed ? "precomputed" : "non-precomputed");

        if (!isSpectraComputed()) {
            computeSpectra();
        }

        FourierTransform<std::complex<data_t>> fourierTransform(x.getDataDescriptor());

        DataContainer<std::complex<data_t>> fftImg = fourierTransform.apply(x.asComplex());

        for (index_t i = 0; i < getL(); i++) {
            DataContainer<std::complex<data_t>> temp =
                getSpectra().slice(i).viewAs(x.getDataDescriptor()).asComplex() * fftImg;
            if constexpr (isComplex<ret_t>) {
                Ax.slice(i) = fourierTransform.applyAdjoint(temp);
            } else {
                Ax.slice(i) = fourierTransform.applyAdjoint(temp).getReal();
            }
        }
    }

    template <typename ret_t, typename data_t>
    void ShearletTransform<ret_t, data_t>::applyAdjointImpl(const DataContainer<ret_t>& y,
                                                            DataContainer<ret_t>& Aty) const
    {
        Timer timeguard("ShearletTransform", "applyAdjoint");

        if (_width != this->getDomainDescriptor().getNumberOfCoefficientsPerDimension()[0]
            || _height != this->getDomainDescriptor().getNumberOfCoefficientsPerDimension()[1]) {
            throw InvalidArgumentError("ShearletTransform: Width and height of the input do not "
                                       "match to that of this shearlet system");
        }

        Logger::get("ShearletTransform")
            ->info("Running the inverse shearlet transform on a 2D signal of shape ({}, {}), on {} "
                   "scales with an oversampling factor of {} and {} spectra",
                   _width, _height, _jZero, _L,
                   _isSpectraComputed ? "precomputed" : "non-precomputed");

        if (!isSpectraComputed()) {
            computeSpectra();
        }

        FourierTransform<std::complex<data_t>> fourierTransform(Aty.getDataDescriptor());

        DataContainer<std::complex<data_t>> intermRes(y.getDataDescriptor());

        for (index_t i = 0; i < getL(); i++) {
            DataContainer<std::complex<data_t>> temp =
                fourierTransform.apply(y.slice(i).viewAs(Aty.getDataDescriptor()).asComplex())
                * getSpectra().slice(i).viewAs(Aty.getDataDescriptor()).asComplex();
            intermRes.slice(i) = fourierTransform.applyAdjoint(temp);
        }

        if constexpr (isComplex<ret_t>) {
            Aty = sumByLastAxis(intermRes);
        } else {
            Aty = sumByLastAxis(intermRes).getReal();
        }
    }

    // TODO consider simplifying the usage of floor/ceil
    // TODO consider ordering spectra based on the frequency domain, might be essential when
    //  training a DL model since it should learn these patterns based on a logical order
    // TODO consider utilizing OpenMP
    // TODO address casts
    // TODO consider accommodating for different type of shearing and parabolic scaling functions
    // TODO consider using [i]fftshift for even-sized signals
    // TODO consider adding various generating functions, e.g. smooth shearlets
    // TODO are we supporting real shearlets only? seems so
    template <typename ret_t, typename data_t>
    void ShearletTransform<ret_t, data_t>::computeSpectra() const
    {
        DataContainer<data_t> spectra(VolumeDescriptor{{_width, _height, _L}});
        spectra = 0;

        index_t i = 0;

        DataContainer<data_t> sectionZero(VolumeDescriptor{{_width, _height}});
        sectionZero = 0;
        for (auto w = static_cast<int>(-std::floor(_width / 2.0)); w < std::ceil(_width / 2.0);
             w++) {
            for (auto h = static_cast<int>(-std::floor(_height / 2.0));
                 h < std::ceil(_height / 2.0); h++) {
                sectionZero(w < 0 ? w + _width : w, h < 0 ? h + _height : h) =
                    phiHat(static_cast<data_t>(w), static_cast<data_t>(h));
            }
        }
        spectra.slice(i) = sectionZero;
        i += 1;

        for (index_t j = 0; j < _jZero; j++) {
            for (auto k = static_cast<index_t>(-std::pow(2, j));
                 k <= static_cast<index_t>(std::pow(2, j)); k++) {
                DataContainer<data_t> sectionh(VolumeDescriptor{{_width, _height}});
                sectionh = 0;
                DataContainer<data_t> sectionv(VolumeDescriptor{{_width, _height}});
                sectionv = 0;
                DataContainer<data_t> sectionhxv(VolumeDescriptor{{_width, _height}});
                sectionhxv = 0;
                for (auto w = static_cast<index_t>(-std::floor(_width / 2.0));
                     w < static_cast<index_t>(std::ceil(_width / 2.0)); w++) {
                    for (auto h = static_cast<index_t>(-std::floor(_height / 2.0));
                         h < static_cast<index_t>(std::ceil(_height / 2.0)); h++) {
                        data_t horiz = 0;
                        data_t vertic = 0;
                        if (std::abs(h) <= std::abs(w)) {
                            horiz = psiHat(std::pow(4, -j) * w,
                                           std::pow(4, -j) * k * w + std::pow(2, -j) * h);
                        } else {
                            vertic = psiHat(std::pow(4, -j) * h,
                                            std::pow(4, -j) * k * h + std::pow(2, -j) * w);
                        }
                        if (std::abs(k) <= static_cast<index_t>(std::pow(2, j)) - 1) {
                            sectionh(w < 0 ? w + _width : w, h < 0 ? h + _height : h) = horiz;
                            sectionv(w < 0 ? w + _width : w, h < 0 ? h + _height : h) = vertic;
                        } else if (std::abs(k) == static_cast<index_t>(std::pow(2, j))) {
                            sectionhxv(w < 0 ? w + _width : w, h < 0 ? h + _height : h) =
                                horiz + vertic;
                        }
                    }
                }
                // TODO AFAIK sectionh, sectionv, sectionhxv really should only have reals, double
                //  check
                if (std::abs(k) <= static_cast<index_t>(std::pow(2, j)) - 1) {
                    spectra.slice(i) = sectionh;
                    i += 1;
                    spectra.slice(i) = sectionv;
                    i += 1;
                } else if (std::abs(k) == static_cast<index_t>(std::pow(2, j))) {
                    spectra.slice(i) = sectionhxv;
                    i += 1;
                }
            }
        }

        _spectra = spectra;

        _isSpectraComputed = true;
    }

    template <typename ret_t, typename data_t>
    data_t ShearletTransform<ret_t, data_t>::meyerFunction(data_t x) const
    {
        if (x < 0) {
            return 0;
        } else if (0 <= x && x <= 1) {
            return 35 * std::pow(x, 4) - 84 * std::pow(x, 5) + 70 * std::pow(x, 6)
                   - 20 * std::pow(x, 7);
        } else {
            return 1;
        }
    }

    template <typename ret_t, typename data_t>
    data_t ShearletTransform<ret_t, data_t>::b(data_t w) const
    {
        if (1 <= std::abs(w) && std::abs(w) <= 2) {
            return std::sin(pi<data_t> / 2.0 * meyerFunction(std::abs(w) - 1));
        } else if (2 < std::abs(w) && std::abs(w) <= 4) {
            return std::cos(pi<data_t> / 2.0 * meyerFunction(1.0 / 2 * std::abs(w) - 1));
        } else {
            return 0;
        }
    }

    template <typename ret_t, typename data_t>
    data_t ShearletTransform<ret_t, data_t>::phi(data_t w) const
    {
        if (std::abs(w) <= 1.0 / 2) {
            return 1;
        } else if (1.0 / 2 < std::abs(w) && std::abs(w) < 1) {
            return std::cos(pi<data_t> / 2.0 * meyerFunction(2 * std::abs(w) - 1));
        } else {
            return 0;
        }
    }

    template <typename ret_t, typename data_t>
    data_t ShearletTransform<ret_t, data_t>::phiHat(data_t w, data_t h) const
    {
        if (std::abs(h) <= std::abs(w)) {
            return phi(w);
        } else {
            return phi(h);
        }
    }

    template <typename ret_t, typename data_t>
    data_t ShearletTransform<ret_t, data_t>::psiHat1(data_t w) const
    {
        return std::sqrt(std::pow(b(2 * w), 2) + std::pow(b(w), 2));
    }

    template <typename ret_t, typename data_t>
    data_t ShearletTransform<ret_t, data_t>::psiHat2(data_t w) const
    {
        if (w <= 0) {
            return std::sqrt(meyerFunction(1 + w));
        } else {
            return std::sqrt(meyerFunction(1 - w));
        }
    }

    template <typename ret_t, typename data_t>
    data_t ShearletTransform<ret_t, data_t>::psiHat(data_t w, data_t h) const
    {
        if (w == 0) {
            return 0;
        } else {
            return psiHat1(w) * psiHat2(h / w);
        }
    }

    template <typename ret_t, typename data_t>
    auto ShearletTransform<ret_t, data_t>::getSpectra() const -> DataContainer<data_t>
    {
        if (!_spectra.has_value()) {
            throw LogicError(std::string("ShearletTransform: the spectra is not yet computed"));
        }
        return _spectra.value();
    }

    template <typename ret_t, typename data_t>
    bool ShearletTransform<ret_t, data_t>::isSpectraComputed() const
    {
        return _isSpectraComputed;
    }

    template <typename ret_t, typename data_t>
    index_t ShearletTransform<ret_t, data_t>::calculatejZero(index_t width, index_t height)
    {
        return static_cast<index_t>(std::log2(std::max(width, height)) / 2.0);
    }

    template <typename ret_t, typename data_t>
    index_t ShearletTransform<ret_t, data_t>::calculateL(index_t width, index_t height)
    {
        return static_cast<index_t>(std::pow(2, (calculatejZero(width, height) + 2)) - 3);
    }

    template <typename ret_t, typename data_t>
    index_t ShearletTransform<ret_t, data_t>::calculateL(index_t jZero)
    {
        return static_cast<index_t>(std::pow(2, jZero + 2) - 3);
    }

    template <typename ret_t, typename data_t>
    auto ShearletTransform<ret_t, data_t>::getWidth() const -> index_t
    {
        return _width;
    }

    template <typename ret_t, typename data_t>
    auto ShearletTransform<ret_t, data_t>::getHeight() const -> index_t
    {
        return _height;
    }

    template <typename ret_t, typename data_t>
    auto ShearletTransform<ret_t, data_t>::getL() const -> index_t
    {
        return _L;
    }

    template <typename ret_t, typename data_t>
    ShearletTransform<ret_t, data_t>* ShearletTransform<ret_t, data_t>::cloneImpl() const
    {
<<<<<<< HEAD
        return new ShearletTransform<ret_t, data_t>(_width, _height, _jZero);
=======
        return new ShearletTransform<ret_t, data_t>(_width, _height, _jZero, _spectra);
>>>>>>> 320448fe
    }

    template <typename ret_t, typename data_t>
    bool ShearletTransform<ret_t, data_t>::isEqual(const LinearOperator<ret_t>& other) const
    {
        if (!LinearOperator<ret_t>::isEqual(other))
            return false;

        auto otherST = downcast_safe<ShearletTransform<ret_t, data_t>>(&other);

        if (!otherST)
            return false;

        if (_width != otherST->_width)
            return false;

        if (_height != otherST->_height)
            return false;

        if (_jZero != otherST->_jZero)
            return false;

        return true;
    }

    // ------------------------------------------
    // explicit template instantiation
    template class ShearletTransform<float, float>;
    template class ShearletTransform<std::complex<float>, float>;
    template class ShearletTransform<double, double>;
    template class ShearletTransform<std::complex<double>, double>;
} // namespace elsa<|MERGE_RESOLUTION|>--- conflicted
+++ resolved
@@ -33,8 +33,6 @@
                                                         index_t jZero)
         : LinearOperator<ret_t>(VolumeDescriptor{{width, height}},
                                 VolumeDescriptor{{width, height, calculateL(jZero)}}),
-<<<<<<< HEAD
-=======
           _width{width},
           _height{height},
           _jZero{jZero},
@@ -55,7 +53,6 @@
                                 VolumeDescriptor{{width, height, calculateL(jZero)}}),
           _spectra{spectra},
           _isSpectraComputed{_spectra.has_value()},
->>>>>>> 320448fe
           _width{width},
           _height{height},
           _jZero{jZero},
@@ -378,11 +375,7 @@
     template <typename ret_t, typename data_t>
     ShearletTransform<ret_t, data_t>* ShearletTransform<ret_t, data_t>::cloneImpl() const
     {
-<<<<<<< HEAD
-        return new ShearletTransform<ret_t, data_t>(_width, _height, _jZero);
-=======
         return new ShearletTransform<ret_t, data_t>(_width, _height, _jZero, _spectra);
->>>>>>> 320448fe
     }
 
     template <typename ret_t, typename data_t>
