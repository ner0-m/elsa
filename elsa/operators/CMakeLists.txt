--- conflicted
+++ resolved
@@ -7,12 +7,9 @@
     BlockLinearOperator.h
     Dictionary.h
     ShearletTransform.h
-<<<<<<< HEAD
     AXDTOperator.h
     ZeroOperator.h
-=======
     JacobiPreconditioner.h
->>>>>>> 7f2a9e4f
 )
 
 # list all the code files of the module
@@ -24,12 +21,9 @@
     BlockLinearOperator.cpp
     Dictionary.cpp
     ShearletTransform.cpp
-<<<<<<< HEAD
     AXDTOperator.cpp
     ZeroOperator.cpp
-=======
     JacobiPreconditioner.cpp
->>>>>>> 7f2a9e4f
 )
 
 list(APPEND MODULE_PUBLIC_DEPS elsa_core elsa_logging)
