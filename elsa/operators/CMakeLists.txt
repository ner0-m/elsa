--- conflicted
+++ resolved
@@ -7,11 +7,8 @@
     BlockLinearOperator.h
     Dictionary.h
     ShearletTransform.h
-<<<<<<< HEAD
     AXDTOperator.h
-=======
     JacobiPreconditioner.h
->>>>>>> 7f2a9e4f
 )
 
 # list all the code files of the module
@@ -23,11 +20,8 @@
     BlockLinearOperator.cpp
     Dictionary.cpp
     ShearletTransform.cpp
-<<<<<<< HEAD
     AXDTOperator.cpp
-=======
     JacobiPreconditioner.cpp
->>>>>>> 7f2a9e4f
 )
 
 list(APPEND MODULE_PUBLIC_DEPS elsa_core elsa_logging)
