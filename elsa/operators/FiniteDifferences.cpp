#include "FiniteDifferences.h"
#include "Timer.h"

namespace elsa
{
    template <typename data_t>
    FiniteDifferences<data_t>::FiniteDifferences(const DataDescriptor& domainDescriptor,
                                                 DiffType type)
        : FiniteDifferences(domainDescriptor,
                            BooleanVector_t::Ones(domainDescriptor.getNumberOfDimensions()), type)
    {
    }

    template <typename data_t>
    FiniteDifferences<data_t>::FiniteDifferences(const DataDescriptor& domainDescriptor,
                                                 const BooleanVector_t& activeDims, DiffType type)
        : LinearOperator<data_t>(domainDescriptor,
                                 domainDescriptor), // setting range in body of constructor
<<<<<<< HEAD
          _activeDims{activeDims},
          _type{type}
=======
          _type{type},
          _activeDims{activeDims},
          _coordDiff{activeDims.size()},
          _coordDelta{activeDims.size()},
          _dimCounter{activeDims.size()}
>>>>>>> 5993f2d3
    {
        // build the range descriptor of appropriate size
        IndexVector_t coefficients(domainDescriptor.getNumberOfDimensions() + 1);
        coefficients << domainDescriptor.getNumberOfCoefficientsPerDimension(),
            activeDims.cast<index_t>().sum();

        RealVector_t spacing(domainDescriptor.getNumberOfDimensions() + 1);
        spacing << domainDescriptor.getSpacingPerDimension(), 1;

        this->_rangeDescriptor = std::make_unique<DataDescriptor>(coefficients, spacing);

        precomputeHelpers();
    }

    template <typename data_t>
    void FiniteDifferences<data_t>::precomputeHelpers()
    {
        IndexVector_t numberOfCoefficients =
            this->_rangeDescriptor->getNumberOfCoefficientsPerDimension();

        index_t deltaTmp = 1;
        int count = -1;
        for (index_t ic = 0; ic < this->getDomainDescriptor().getNumberOfDimensions(); ++ic) {
            _coordDiff[ic] = numberOfCoefficients.head(ic).prod();

            deltaTmp *= numberOfCoefficients[ic];
            _coordDelta[ic] = deltaTmp;

            if (_activeDims[ic])
                ++count;
            _dimCounter[ic] = count;
        }
    }

    template <typename data_t>
    void FiniteDifferences<data_t>::applyImpl(const DataContainer<data_t>& x,
                                              DataContainer<data_t>& Ax) const
    {
        Timer<> timeguard("FiniteDifferences", "apply");

        switch (_type) {
            case DiffType::FORWARD:
                applyHelper(x, Ax, DiffType::FORWARD);
                break;
            case DiffType::BACKWARD:
                applyHelper(x, Ax, DiffType::BACKWARD);
                break;
            case DiffType::CENTRAL:
                applyHelper(x, Ax, DiffType::CENTRAL);
                break;
            default:
                throw std::logic_error("FiniteDifferences::apply: invalid DiffType");
        }
    }

    template <typename data_t>
    void FiniteDifferences<data_t>::applyAdjointImpl(const DataContainer<data_t>& y,
                                                     DataContainer<data_t>& Aty) const
    {
        Timer<> timeguard("FiniteDifferences", "applyAdjoint");

        switch (_type) {
            case DiffType::FORWARD:
                applyAdjointHelper(y, Aty, DiffType::FORWARD);
                break;
            case DiffType::BACKWARD:
                applyAdjointHelper(y, Aty, DiffType::BACKWARD);
                break;
            case DiffType::CENTRAL:
                applyAdjointHelper(y, Aty, DiffType::CENTRAL);
                break;
            default:
                throw std::logic_error("FiniteDifferences::applyAdjoint: invalid DiffType");
        }
    }

    template <typename data_t>
    template <typename FDtype>
    void FiniteDifferences<data_t>::applyHelper(const DataContainer<data_t>& x,
                                                DataContainer<data_t>& Ax, FDtype type) const
    {
        index_t sizeOfDomain = this->getDomainDescriptor().getNumberOfCoefficients();
        index_t numDim = this->getDomainDescriptor().getNumberOfDimensions();

        IndexVector_t numberOfCoefficients =
            this->getRangeDescriptor().getNumberOfCoefficientsPerDimension();
        IndexVector_t decrementedCoefficients =
            numberOfCoefficients
            - IndexVector_t::Ones(this->getRangeDescriptor().getNumberOfDimensions());

#pragma omp parallel
        for (long currDim = 0; currDim < numDim; ++currDim) {
            if (!_activeDims[currDim])
                continue;

            index_t modulus = numberOfCoefficients.head(currDim + 1).prod();
            index_t divisor = numberOfCoefficients.head(currDim).prod();

#pragma omp for nowait
            for (index_t id = 0; id < sizeOfDomain; ++id) {
                index_t icCount = (id % modulus) / divisor; //_domainDescriptor.index(id, ic);
                index_t ir = id + _dimCounter[currDim] * _coordDelta[currDim];

                // store result depending on mode
                switch (type) {
                    case DiffType::FORWARD:
                        Ax[ir] = -x[id];
                        if (icCount < decrementedCoefficients[currDim])
                            Ax[ir] += x[id + _coordDiff[currDim]];
                        break;
                    case DiffType::BACKWARD:
                        Ax[ir] = x[id];
                        if (icCount > 0)
                            Ax[ir] -= x[id - _coordDiff[currDim]];
                        break;
                    case DiffType::CENTRAL:
                        Ax[ir] = static_cast<data_t>(0.0);
                        if (icCount < decrementedCoefficients[currDim])
                            Ax[ir] += static_cast<data_t>(0.5) * x[id + _coordDiff[currDim]];
                        if (icCount > 0)
                            Ax[ir] -= static_cast<data_t>(0.5) * x[id - _coordDiff[currDim]];
                        break;
                }
            }
        }
    }

    template <typename data_t>
    template <typename FDtype>
    void FiniteDifferences<data_t>::applyAdjointHelper(const DataContainer<data_t>& y,
                                                       DataContainer<data_t>& Aty,
                                                       FDtype type) const
    {
        index_t sizeOfDomain = this->getDomainDescriptor().getNumberOfCoefficients();
        index_t numDim = this->getDomainDescriptor().getNumberOfDimensions();

        IndexVector_t numberOfCoefficients =
            this->getDomainDescriptor().getNumberOfCoefficientsPerDimension();
        IndexVector_t decrementedCoefficients = numberOfCoefficients - IndexVector_t::Ones(numDim);

#pragma omp parallel
        for (long currDim = 0; currDim < numDim; ++currDim) {
            if (!_activeDims[currDim])
                continue;

            index_t modulus = numberOfCoefficients.head(currDim + 1).prod();
            index_t divisor = numberOfCoefficients.head(currDim).prod();

#pragma omp for nowait
            for (index_t id = 0; id < sizeOfDomain; ++id) {
                index_t icCount = (id % modulus) / divisor;
                index_t ir = id + _dimCounter[currDim] * _coordDelta[currDim];

                switch (type) {
                    case DiffType::FORWARD:
                        if (icCount > 0)
                            Aty[id] += y[ir - _coordDiff[currDim]];

                        Aty[id] -= y[ir];
                        break;
                    case DiffType::BACKWARD:
                        if (icCount < decrementedCoefficients(currDim))
                            Aty[id] -= y[ir + _coordDiff[currDim]];

                        Aty[id] += y[ir];
                        break;
                    case DiffType::CENTRAL:
                        if (icCount > 0)
                            Aty[ir] += static_cast<data_t>(0.5) * y[ir - _coordDiff[currDim]];

                        if (icCount < decrementedCoefficients(currDim))
                            Aty[ir] -= static_cast<data_t>(0.5) * y[ir + _coordDiff[currDim]];
                        break;
                }
            }
        }
    }

    template <typename data_t>
    FiniteDifferences<data_t>* FiniteDifferences<data_t>::cloneImpl() const
    {
        return new FiniteDifferences(this->getDomainDescriptor(), _activeDims, _type);
    }

    template <typename data_t>
    bool FiniteDifferences<data_t>::isEqual(const LinearOperator<data_t>& other) const
    {
        if (!LinearOperator<data_t>::isEqual(other))
            return false;

        auto otherFD = dynamic_cast<const FiniteDifferences*>(&other);
        if (!otherFD)
            return false;

        if (_type != otherFD->_type || _activeDims != otherFD->_activeDims)
            return false;

        return true;
    }

    // ------------------------------------------
    // explicit template instantiation
    template class FiniteDifferences<float>;
    template class FiniteDifferences<double>;
    template class FiniteDifferences<std::complex<float>>;
    template class FiniteDifferences<std::complex<double>>;

} // namespace elsa<|MERGE_RESOLUTION|>--- conflicted
+++ resolved
@@ -16,16 +16,11 @@
                                                  const BooleanVector_t& activeDims, DiffType type)
         : LinearOperator<data_t>(domainDescriptor,
                                  domainDescriptor), // setting range in body of constructor
-<<<<<<< HEAD
-          _activeDims{activeDims},
-          _type{type}
-=======
           _type{type},
           _activeDims{activeDims},
           _coordDiff{activeDims.size()},
           _coordDelta{activeDims.size()},
           _dimCounter{activeDims.size()}
->>>>>>> 5993f2d3
     {
         // build the range descriptor of appropriate size
         IndexVector_t coefficients(domainDescriptor.getNumberOfDimensions() + 1);
