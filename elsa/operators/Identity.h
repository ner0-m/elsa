--- conflicted
+++ resolved
@@ -29,12 +29,9 @@
         ~Identity() override = default;
 
     protected:
-<<<<<<< HEAD
-=======
         /// default copy constructor, hidden from non-derived classes to prevent potential slicing
         Identity(const Identity<data_t>&) = default;
 
->>>>>>> 5993f2d3
         /**
          * \brief apply the identity operator A to x, i.e. Ax = x
          *
