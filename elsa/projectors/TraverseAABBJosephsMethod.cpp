--- conflicted
+++ resolved
@@ -16,11 +16,7 @@
         if (!isInBoundingBox())
             return;
 
-<<<<<<< HEAD
-        selectClosestVoxel(rt.direction(), _entryPoint);
-=======
         selectClosestVoxel(_entryPoint);
->>>>>>> 5993f2d3
 
         // exit direction stored in _exitDirection
         (_exitPoint - (_aabb._max - _aabb._min) / 2).cwiseAbs().maxCoeff(&_exitDirection);
@@ -48,11 +44,7 @@
             //*0.5 because a change of 1 spacing corresponds to a change of
             // fractionals from -0.5 to 0.5  0.5 or -0.5 = voxel border is still
             // ok
-<<<<<<< HEAD
-            if (fabs(_fractionals(i)) > 0.5) {
-=======
             if (std::abs(_fractionals(i)) > 0.5) {
->>>>>>> 5993f2d3
                 _fractionals(i) -= _stepDirection(i);
                 _currentPos(i) += _stepDirection(i);
                 // --> is the traverse algorithm still in the bounding box?
@@ -64,11 +56,7 @@
                 if (_isInAABB) {
                     // now ignore main direction
                     _nextStep.cwiseAbs().maxCoeff(&_ignoreDirection);
-<<<<<<< HEAD
-                    _nextStep /= fabs(_nextStep(_ignoreDirection));
-=======
                     _nextStep /= std::abs(_nextStep(_ignoreDirection));
->>>>>>> 5993f2d3
                     _fractionals(_ignoreDirection) = 0;
                     _intersectionLength = _nextStep.norm();
                     _stage = INTERIOR;
@@ -88,11 +76,7 @@
                     _ignoreDirection = _exitDirection;
                     // move to last sampling point
                     RealVector_t currentPosition = _exitPoint - _intersectionLength * _nextStep / 2;
-<<<<<<< HEAD
-                    selectClosestVoxel(_nextStep, currentPosition);
-=======
                     selectClosestVoxel(currentPosition);
->>>>>>> 5993f2d3
                     initFractionals(currentPosition);
                     _isInAABB = true;
                     _stage = LAST;
@@ -112,12 +96,8 @@
     void TraverseAABBJosephsMethod::initFractionals(const RealVector_t& currentPosition)
     {
         for (int i = 0; i < _aabb._dim; i++)
-<<<<<<< HEAD
-            _fractionals(i) = (fabs(currentPosition(i)) - _currentPos(i) - 0.5);
-=======
             _fractionals(i) =
                 static_cast<real_t>(std::abs(currentPosition(i)) - _currentPos(i) - 0.5);
->>>>>>> 5993f2d3
     }
 
     void TraverseAABBJosephsMethod::moveToFirstSamplingPoint(const RealVector_t& rd,
@@ -127,19 +107,11 @@
         rd.cwiseAbs().maxCoeff(&_ignoreDirection);
 
         // find distance to next plane orthogonal to main direction
-<<<<<<< HEAD
-        int nextBoundary = _currentPos(_ignoreDirection);
-        if (_stepDirection(_ignoreDirection) > 0)
-            nextBoundary += 1;
-        real_t distToBoundary =
-            (nextBoundary - _entryPoint[_ignoreDirection]) / rd[_ignoreDirection];
-=======
         auto nextBoundary = static_cast<int>(_currentPos(_ignoreDirection));
         if (_stepDirection(_ignoreDirection) > 0)
             nextBoundary += 1;
         real_t distToBoundary = (static_cast<real_t>(nextBoundary) - _entryPoint[_ignoreDirection])
                                 / rd[_ignoreDirection];
->>>>>>> 5993f2d3
 
         // intialize _nextStep as the step for interior pixels
         _nextStep(_ignoreDirection) = _stepDirection(_ignoreDirection);
@@ -165,11 +137,7 @@
             _nextStep = _nextStep / 2 + _nextStep * (distToBoundary / (2 * _nextStep.norm()));
             _intersectionLength = distToBoundary;
         }
-<<<<<<< HEAD
-        selectClosestVoxel(rd, currentPosition);
-=======
         selectClosestVoxel(currentPosition);
->>>>>>> 5993f2d3
 
         // init fractionals
         initFractionals(currentPosition);
@@ -180,20 +148,11 @@
         return _currentPos(index) < _aabb._max(index) && _currentPos(index) >= _aabb._min(index);
     }
 
-<<<<<<< HEAD
-    void TraverseAABBJosephsMethod::selectClosestVoxel(const RealVector_t& rd,
-                                                       const RealVector_t& currentPosition)
-    {
-        RealVector_t lowerCorner = currentPosition.array().floor();
-        lowerCorner =
-            ((lowerCorner.array() == currentPosition.array()) && (_stepDirection.array() < 0.0)
-=======
     void TraverseAABBJosephsMethod::selectClosestVoxel(const RealVector_t& currentPosition)
     {
         RealVector_t lowerCorner = currentPosition.array().floor();
         lowerCorner =
             (((lowerCorner.array() == currentPosition.array()) && (_stepDirection.array() < 0.0))
->>>>>>> 5993f2d3
              || currentPosition.array() == _aabb._max.array())
                 .select(lowerCorner.array() - 1, lowerCorner);
 
@@ -221,11 +180,7 @@
 
     real_t TraverseAABBJosephsMethod::calculateAABBIntersections(const Ray& ray)
     {
-<<<<<<< HEAD
-        real_t tmin, tmax;
-=======
         real_t tmin;
->>>>>>> 5993f2d3
 
         // --> calculate intersection parameter and if the volume is hit
         auto opt = Intersection::withRay(_aabb, ray);
