#include "SiddonsMethod.h"
#include "Timer.h"
#include "TraverseAABB.h"

#include <stdexcept>
#include <type_traits>

namespace elsa
{
    template <typename data_t>
    SiddonsMethod<data_t>::SiddonsMethod(const DataDescriptor& domainDescriptor,
                                         const DataDescriptor& rangeDescriptor,
                                         const std::vector<Geometry>& geometryList)
        : LinearOperator<data_t>(domainDescriptor, rangeDescriptor),
<<<<<<< HEAD
          _geometryList{geometryList},
          _boundingBox(domainDescriptor.getNumberOfCoefficientsPerDimension())
=======
          _boundingBox(domainDescriptor.getNumberOfCoefficientsPerDimension()),
          _geometryList{geometryList}
>>>>>>> 5993f2d3
    {
        auto dim = _domainDescriptor->getNumberOfDimensions();
        if (dim != _rangeDescriptor->getNumberOfDimensions()) {
            throw std::logic_error("SiddonsMethod: domain and range dimension need to match");
        }

        if (dim != 2 && dim != 3) {
            throw std::logic_error("SiddonsMethod: only supporting 2d/3d operations");
        }

        if (_geometryList.empty()) {
            throw std::logic_error("SiddonsMethod: geometry list was empty");
        }
    }

    template <typename data_t>
    void SiddonsMethod<data_t>::applyImpl(const DataContainer<data_t>& x,
                                          DataContainer<data_t>& Ax) const
    {
        Timer t("SiddonsMethod", "apply");
        traverseVolume<false>(x, Ax);
    }

    template <typename data_t>
    void SiddonsMethod<data_t>::applyAdjointImpl(const DataContainer<data_t>& y,
                                                 DataContainer<data_t>& Aty) const
    {
        Timer t("SiddonsMethod", "applyAdjoint");
        traverseVolume<true>(y, Aty);
    }

    template <typename data_t>
    SiddonsMethod<data_t>* SiddonsMethod<data_t>::cloneImpl() const
    {
        return new SiddonsMethod(*_domainDescriptor, *_rangeDescriptor, _geometryList);
    }

    template <typename data_t>
    bool SiddonsMethod<data_t>::isEqual(const LinearOperator<data_t>& other) const
    {
        if (!LinearOperator<data_t>::isEqual(other))
            return false;

        auto otherSM = dynamic_cast<const SiddonsMethod*>(&other);
        if (!otherSM)
            return false;

        if (_geometryList != otherSM->_geometryList)
            return false;

        return true;
    }

    template <typename data_t>
    template <bool adjoint>
    void SiddonsMethod<data_t>::traverseVolume(const DataContainer<data_t>& vector,
                                               DataContainer<data_t>& result) const
    {
        const index_t maxIterations = adjoint ? vector.getSize() : result.getSize();

        if constexpr (adjoint) {
            result = 0; // initialize volume to 0, because we are not going to hit every voxel!
        }

        const auto rangeDim = _rangeDescriptor->getNumberOfDimensions();

        // --> loop either over every voxel that should  updated or every detector
        // cell that should be calculated
#pragma omp parallel for
<<<<<<< HEAD
        for (size_t rangeIndex = 0; rangeIndex < maxIterations; ++rangeIndex) {
=======
        for (index_t rangeIndex = 0; rangeIndex < maxIterations; ++rangeIndex) {
>>>>>>> 5993f2d3
            // --> get the current ray to the detector center
            auto ray = computeRayToDetector(rangeIndex, rangeDim);

            // --> setup traversal algorithm
            TraverseAABB traverse(_boundingBox, ray);

<<<<<<< HEAD
            if (!adjoint)
=======
            if constexpr (!adjoint)
>>>>>>> 5993f2d3
                result[rangeIndex] = 0;

            // --> initial index to access the data vector
            auto dataIndexForCurrentVoxel =
                _domainDescriptor->getIndexFromCoordinate(traverse.getCurrentVoxel());

            while (traverse.isInBoundingBox()) {

                auto weight = traverse.updateTraverseAndGetDistance();
                // --> update result depending on the operation performed
                if constexpr (adjoint)
#pragma omp atomic
                    result[dataIndexForCurrentVoxel] += vector[rangeIndex] * weight;
                else
                    result[rangeIndex] += vector[dataIndexForCurrentVoxel] * weight;

                dataIndexForCurrentVoxel =
                    _domainDescriptor->getIndexFromCoordinate(traverse.getCurrentVoxel());
            }
        }
    }

    template <typename data_t>
    typename SiddonsMethod<data_t>::Ray
        SiddonsMethod<data_t>::computeRayToDetector(index_t detectorIndex, index_t dimension) const
    {
        auto detectorCoord = _rangeDescriptor->getCoordinateFromIndex(detectorIndex);

        // center of detector pixel is 0.5 units away from the corresponding detector coordinates
<<<<<<< HEAD
        auto geometry = _geometryList.at(detectorCoord(dimension - 1));
=======
        auto geometry =
            _geometryList.at(std::make_unsigned_t<index_t>(detectorCoord(dimension - 1)));
>>>>>>> 5993f2d3
        auto [ro, rd] = geometry.computeRayTo(
            detectorCoord.block(0, 0, dimension - 1, 1).template cast<real_t>().array() + 0.5);

        return Ray(ro, rd);
    }

    // ------------------------------------------
    // explicit template instantiation
    template class SiddonsMethod<float>;
    template class SiddonsMethod<double>;
} // namespace elsa<|MERGE_RESOLUTION|>--- conflicted
+++ resolved
@@ -12,13 +12,8 @@
                                          const DataDescriptor& rangeDescriptor,
                                          const std::vector<Geometry>& geometryList)
         : LinearOperator<data_t>(domainDescriptor, rangeDescriptor),
-<<<<<<< HEAD
-          _geometryList{geometryList},
-          _boundingBox(domainDescriptor.getNumberOfCoefficientsPerDimension())
-=======
           _boundingBox(domainDescriptor.getNumberOfCoefficientsPerDimension()),
           _geometryList{geometryList}
->>>>>>> 5993f2d3
     {
         auto dim = _domainDescriptor->getNumberOfDimensions();
         if (dim != _rangeDescriptor->getNumberOfDimensions()) {
@@ -88,22 +83,14 @@
         // --> loop either over every voxel that should  updated or every detector
         // cell that should be calculated
 #pragma omp parallel for
-<<<<<<< HEAD
-        for (size_t rangeIndex = 0; rangeIndex < maxIterations; ++rangeIndex) {
-=======
         for (index_t rangeIndex = 0; rangeIndex < maxIterations; ++rangeIndex) {
->>>>>>> 5993f2d3
             // --> get the current ray to the detector center
             auto ray = computeRayToDetector(rangeIndex, rangeDim);
 
             // --> setup traversal algorithm
             TraverseAABB traverse(_boundingBox, ray);
 
-<<<<<<< HEAD
-            if (!adjoint)
-=======
             if constexpr (!adjoint)
->>>>>>> 5993f2d3
                 result[rangeIndex] = 0;
 
             // --> initial index to access the data vector
@@ -133,12 +120,8 @@
         auto detectorCoord = _rangeDescriptor->getCoordinateFromIndex(detectorIndex);
 
         // center of detector pixel is 0.5 units away from the corresponding detector coordinates
-<<<<<<< HEAD
-        auto geometry = _geometryList.at(detectorCoord(dimension - 1));
-=======
         auto geometry =
             _geometryList.at(std::make_unsigned_t<index_t>(detectorCoord(dimension - 1)));
->>>>>>> 5993f2d3
         auto [ro, rd] = geometry.computeRayTo(
             detectorCoord.block(0, 0, dimension - 1, 1).template cast<real_t>().array() + 0.5);
 
