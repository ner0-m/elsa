--- conflicted
+++ resolved
@@ -223,11 +223,7 @@
         DataContainer sino(sinoDescriptor);
         std::vector<Geometry> geom;
         for (std::size_t i = 0; i < numImgs; i++) {
-<<<<<<< HEAD
-            real_t angle = i * 2 * pi / 50;
-=======
             real_t angle = static_cast<real_t>(i * 2) * pi_t / 50;
->>>>>>> 5993f2d3
             geom.emplace_back(20 * volSize, volSize, angle, volumeDescriptor, sinoDescriptor);
         }
         SiddonsMethod op(volumeDescriptor, sinoDescriptor, geom);
@@ -244,19 +240,12 @@
                 op.apply(volume, sino);
                 opClone->apply(volume, sinoClone);
                 REQUIRE(isApprox(sino, sinoClone));
-<<<<<<< HEAD
 
                 op.applyAdjoint(sino, volume);
                 opClone->applyAdjoint(sino, volumeClone);
-                REQUIRE((volume - volumeClone).squaredL2Norm() == Approx(0.0).margin(1e-5));
-=======
-
-                op.applyAdjoint(sino, volume);
-                opClone->applyAdjoint(sino, volumeClone);
 
                 DataContainer resultsDifference = volume - volumeClone;
                 REQUIRE(resultsDifference.squaredL2Norm() == Approx(0.0).margin(1e-5));
->>>>>>> 5993f2d3
             }
         }
     }
@@ -417,13 +406,8 @@
 
         WHEN("Tracing along a x-axis-aligned ray with a negative y-coordinate of origin")
         {
-<<<<<<< HEAD
-            geom.emplace_back(20 * volSize, volSize, pi / 2, volumeDescriptor, sinoDescriptor, 0.0,
-                              0.0, -volSize);
-=======
             geom.emplace_back(20 * volSize, volSize, pi_t / 2, volumeDescriptor, sinoDescriptor,
                               0.0, 0.0, -volSize);
->>>>>>> 5993f2d3
 
             SiddonsMethod op(volumeDescriptor, sinoDescriptor, geom);
 
@@ -445,13 +429,8 @@
         WHEN("Tracing along a x-axis-aligned ray with a y-coordinate of origin beyond the bounding "
              "box")
         {
-<<<<<<< HEAD
-            geom.emplace_back(20 * volSize, volSize, pi / 2, volumeDescriptor, sinoDescriptor, 0.0,
-                              0.0, volSize);
-=======
             geom.emplace_back(20 * volSize, volSize, pi_t / 2, volumeDescriptor, sinoDescriptor,
                               0.0, 0.0, volSize);
->>>>>>> 5993f2d3
 
             SiddonsMethod op(volumeDescriptor, sinoDescriptor, geom);
 
@@ -489,14 +468,9 @@
 
         const index_t numCases = 9;
         real_t alpha[numCases] = {0.0, 0.0, 0.0, 0.0, 0.0, 0.0, 0.0, 0.0, 0.0};
-<<<<<<< HEAD
-        real_t beta[numCases] = {0.0, 0.0, 0.0, 0.0, 0.0, 0.0, pi / 2, pi / 2, pi / 2};
-        real_t gamma[numCases] = {0.0, 0.0, 0.0, pi / 2, pi / 2, pi / 2, pi / 2, pi / 2, pi / 2};
-=======
         real_t beta[numCases] = {0.0, 0.0, 0.0, 0.0, 0.0, 0.0, pi_t / 2, pi_t / 2, pi_t / 2};
         real_t gamma[numCases] = {0.0,      0.0,      0.0,      pi_t / 2, pi_t / 2,
                                   pi_t / 2, pi_t / 2, pi_t / 2, pi_t / 2};
->>>>>>> 5993f2d3
         real_t offsetx[numCases] = {volSize, 0.0, volSize, 0.0, 0.0, 0.0, volSize, 0.0, volSize};
         real_t offsety[numCases] = {0.0, volSize, volSize, volSize, 0.0, volSize, 0.0, 0.0, 0.0};
         real_t offsetz[numCases] = {0.0, 0.0, 0.0, 0.0, volSize, volSize, 0.0, volSize, volSize};
@@ -548,11 +522,7 @@
         std::vector<Geometry> geom;
 
         const index_t numCases = 4;
-<<<<<<< HEAD
-        const real_t angles[numCases] = {0.0, pi / 2, pi, 3 * pi / 2};
-=======
         const real_t angles[numCases] = {0.0, pi_t / 2, pi_t, 3 * pi_t / 2};
->>>>>>> 5993f2d3
         RealVector_t backProj[2];
         backProj[0].resize(volSize * volSize);
         backProj[1].resize(volSize * volSize);
@@ -687,13 +657,8 @@
         std::vector<Geometry> geom;
 
         const index_t numCases = 6;
-<<<<<<< HEAD
-        real_t beta[numCases] = {0.0, 0.0, 0.0, 0.0, pi / 2, 3 * pi / 2};
-        real_t gamma[numCases] = {0.0, pi, pi / 2, 3 * pi / 2, pi / 2, 3 * pi / 2};
-=======
         real_t beta[numCases] = {0.0, 0.0, 0.0, 0.0, pi_t / 2, 3 * pi_t / 2};
         real_t gamma[numCases] = {0.0, pi_t, pi_t / 2, 3 * pi_t / 2, pi_t / 2, 3 * pi_t / 2};
->>>>>>> 5993f2d3
         std::string al[numCases] = {"z", "-z", "x", "-x", "y", "-y"};
 
         RealVector_t backProj[numCases];
@@ -878,19 +843,11 @@
         WHEN("Both x- and y-axis-aligned rays are present")
         {
             geom.emplace_back(20 * volSize, volSize, 0, volumeDescriptor, sinoDescriptor);
-<<<<<<< HEAD
-            geom.emplace_back(20 * volSize, volSize, 90 * pi / 180., volumeDescriptor,
-                              sinoDescriptor);
-            geom.emplace_back(20 * volSize, volSize, 180 * pi / 180., volumeDescriptor,
-                              sinoDescriptor);
-            geom.emplace_back(20 * volSize, volSize, 270 * pi / 180., volumeDescriptor,
-=======
             geom.emplace_back(20 * volSize, volSize, 90 * pi_t / 180., volumeDescriptor,
                               sinoDescriptor);
             geom.emplace_back(20 * volSize, volSize, 180 * pi_t / 180., volumeDescriptor,
                               sinoDescriptor);
             geom.emplace_back(20 * volSize, volSize, 270 * pi_t / 180., volumeDescriptor,
->>>>>>> 5993f2d3
                               sinoDescriptor);
 
             SiddonsMethod op(volumeDescriptor, sinoDescriptor, geom);
@@ -940,13 +897,8 @@
 
         WHEN("x-, y and z-axis-aligned rays are present")
         {
-<<<<<<< HEAD
-            real_t beta[numImgs] = {0.0, 0.0, 0.0, 0.0, pi / 2, 3 * pi / 2};
-            real_t gamma[numImgs] = {0.0, pi, pi / 2, 3 * pi / 2, pi / 2, 3 * pi / 2};
-=======
             real_t beta[numImgs] = {0.0, 0.0, 0.0, 0.0, pi_t / 2, 3 * pi_t / 2};
             real_t gamma[numImgs] = {0.0, pi_t, pi_t / 2, 3 * pi_t / 2, pi_t / 2, 3 * pi_t / 2};
->>>>>>> 5993f2d3
 
             for (index_t i = 0; i < numImgs; i++)
                 geom.emplace_back(volSize * 20, volSize, volumeDescriptor, sinoDescriptor, gamma[i],
@@ -1008,11 +960,7 @@
         {
             // In this case the ray enters and exits the volume through the borders along the main
             // direction
-<<<<<<< HEAD
-            geom.emplace_back(volSize * 20, volSize, -pi / 6, volumeDescriptor, sinoDescriptor);
-=======
             geom.emplace_back(volSize * 20, volSize, -pi_t / 6, volumeDescriptor, sinoDescriptor);
->>>>>>> 5993f2d3
             SiddonsMethod op(volumeDescriptor, sinoDescriptor, geom);
 
             THEN("Ray intersects the correct pixels")
@@ -1039,11 +987,7 @@
                     volume(2, 1) = 3;
 
                     op.apply(volume, sino);
-<<<<<<< HEAD
-                    REQUIRE(sino[0] == Approx(2 * sqrt(3) + 2));
-=======
                     REQUIRE(sino[0] == Approx(2 * std::sqrt(3.f) + 2));
->>>>>>> 5993f2d3
 
                     // on the other side of the center
                     volume = 0;
@@ -1052,23 +996,14 @@
                     volume(0, 3) = 1;
 
                     op.apply(volume, sino);
-<<<<<<< HEAD
-                    REQUIRE(sino[0] == Approx(2 * sqrt(3) + 2));
-=======
                     REQUIRE(sino[0] == Approx(2 * std::sqrt(3.f) + 2));
->>>>>>> 5993f2d3
 
                     sino[0] = 1;
 
                     RealVector_t expected(volSize * volSize);
-<<<<<<< HEAD
-                    expected << 0, 0, 2 - 2 / sqrt(3), 4 / sqrt(3) - 2, 0, 0, 2 / sqrt(3), 0, 0,
-                        2 / sqrt(3), 0, 0, 4 / sqrt(3) - 2, 2 - 2 / sqrt(3), 0, 0;
-=======
                     expected << 0, 0, 2 - 2 / std::sqrt(3.f), 4 / std::sqrt(3.f) - 2, 0, 0,
                         2 / std::sqrt(3.f), 0, 0, 2 / std::sqrt(3.f), 0, 0, 4 / std::sqrt(3.f) - 2,
                         2 - 2 / std::sqrt(3.f), 0, 0;
->>>>>>> 5993f2d3
 
                     op.applyAdjoint(sino, volume);
                     REQUIRE(isApprox(volume, DataContainer(volumeDescriptor, expected)));
@@ -1080,13 +1015,8 @@
         {
             // In this case the ray exits through a border along the main ray direction, but enters
             // through a border not along the main direction
-<<<<<<< HEAD
-            geom.emplace_back(volSize * 20, volSize, -pi / 6, volumeDescriptor, sinoDescriptor, 0.0,
-                              sqrt(3));
-=======
             geom.emplace_back(volSize * 20, volSize, -pi_t / 6, volumeDescriptor, sinoDescriptor,
                               0.0, std::sqrt(3.f));
->>>>>>> 5993f2d3
             SiddonsMethod op(volumeDescriptor, sinoDescriptor, geom);
 
             THEN("Ray intersects the correct pixels")
@@ -1109,22 +1039,13 @@
                     volume(2, 3) = 1;
 
                     op.apply(volume, sino);
-<<<<<<< HEAD
-                    REQUIRE(sino[0] == Approx(14 - 4 * sqrt(3)));
-=======
                     REQUIRE(sino[0] == Approx(14 - 4 * std::sqrt(3.f)));
->>>>>>> 5993f2d3
 
                     sino[0] = 1;
 
                     RealVector_t expected(volSize * volSize);
-<<<<<<< HEAD
-                    expected << 0, 0, 0, 0, 0, 0, 0, 4 - 2 * sqrt(3), 0, 0, 0, 2 / sqrt(3), 0, 0,
-                        2 - 2 / sqrt(3), 4 / sqrt(3) - 2;
-=======
                     expected << 0, 0, 0, 0, 0, 0, 0, 4 - 2 * std::sqrt(3.f), 0, 0, 0,
                         2 / std::sqrt(3.f), 0, 0, 2 - 2 / std::sqrt(3.f), 4 / std::sqrt(3.f) - 2;
->>>>>>> 5993f2d3
 
                     op.applyAdjoint(sino, volume);
                     REQUIRE(isApprox(volume, DataContainer(volumeDescriptor, expected)));
@@ -1136,13 +1057,8 @@
         {
             // In this case the ray enters through a border along the main ray direction, but exits
             // through a border not along the main direction
-<<<<<<< HEAD
-            geom.emplace_back(volSize * 20, volSize, -pi / 6, volumeDescriptor, sinoDescriptor, 0.0,
-                              -sqrt(3));
-=======
             geom.emplace_back(volSize * 20, volSize, -pi_t / 6, volumeDescriptor, sinoDescriptor,
                               0.0, -std::sqrt(3.f));
->>>>>>> 5993f2d3
             SiddonsMethod op(volumeDescriptor, sinoDescriptor, geom);
 
             THEN("Ray intersects the correct pixels")
@@ -1165,22 +1081,13 @@
                     volume(0, 2) = 4;
 
                     op.apply(volume, sino);
-<<<<<<< HEAD
-                    REQUIRE(sino[0] == Approx(14 - 4 * sqrt(3)));
-=======
                     REQUIRE(sino[0] == Approx(14 - 4 * std::sqrt(3.f)));
->>>>>>> 5993f2d3
 
                     sino[0] = 1;
 
                     RealVector_t expected(volSize * volSize);
-<<<<<<< HEAD
-                    expected << 4 / sqrt(3) - 2, 2 - 2 / sqrt(3), 0, 0, 2 / sqrt(3), 0, 0, 0,
-                        4 - 2 * sqrt(3), 0, 0, 0, 0, 0, 0, 0;
-=======
                     expected << 4 / std::sqrt(3.f) - 2, 2 - 2 / std::sqrt(3.f), 0, 0,
                         2 / std::sqrt(3.f), 0, 0, 0, 4 - 2 * std::sqrt(3.f), 0, 0, 0, 0, 0, 0, 0;
->>>>>>> 5993f2d3
 
                     op.applyAdjoint(sino, volume);
                     REQUIRE(isApprox(volume, DataContainer(volumeDescriptor, expected)));
@@ -1190,13 +1097,8 @@
 
         WHEN("Projecting under an angle of 30 degrees and ray only intersects a single pixel")
         {
-<<<<<<< HEAD
-            geom.emplace_back(volSize * 20, volSize, -pi / 6, volumeDescriptor, sinoDescriptor, 0.0,
-                              -2 - sqrt(3) / 2);
-=======
             geom.emplace_back(volSize * 20, volSize, -pi_t / 6, volumeDescriptor, sinoDescriptor,
                               0.0, -2 - std::sqrt(3.f) / 2);
->>>>>>> 5993f2d3
             SiddonsMethod op(volumeDescriptor, sinoDescriptor, geom);
 
             THEN("Ray intersects the correct pixels")
@@ -1213,20 +1115,12 @@
                     volume(0, 0) = 1;
 
                     op.apply(volume, sino);
-<<<<<<< HEAD
-                    REQUIRE(sino[0] == Approx(1 / sqrt(3)));
-=======
                     REQUIRE(sino[0] == Approx(1 / std::sqrt(3.f)));
->>>>>>> 5993f2d3
 
                     sino[0] = 1;
 
                     RealVector_t expected(volSize * volSize);
-<<<<<<< HEAD
-                    expected << 1 / sqrt(3), 0, 0, 0, 0, 0, 0, 0, 0, 0, 0, 0, 0, 0, 0, 0;
-=======
                     expected << 1 / std::sqrt(3.f), 0, 0, 0, 0, 0, 0, 0, 0, 0, 0, 0, 0, 0, 0, 0;
->>>>>>> 5993f2d3
 
                     op.applyAdjoint(sino, volume);
                     REQUIRE(isApprox(volume, DataContainer(volumeDescriptor, expected)));
@@ -1238,12 +1132,8 @@
         {
             // In this case the ray enters and exits the volume through the borders along the main
             // direction
-<<<<<<< HEAD
-            geom.emplace_back(volSize * 20, volSize, -2 * pi / 3, volumeDescriptor, sinoDescriptor);
-=======
             geom.emplace_back(volSize * 20, volSize, -2 * pi_t / 3, volumeDescriptor,
                               sinoDescriptor);
->>>>>>> 5993f2d3
             SiddonsMethod op(volumeDescriptor, sinoDescriptor, geom);
 
             THEN("Ray intersects the correct pixels")
@@ -1269,11 +1159,7 @@
                     volume(1, 1) = 3;
 
                     op.apply(volume, sino);
-<<<<<<< HEAD
-                    REQUIRE(sino[0] == Approx(2 * sqrt(3) + 2));
-=======
                     REQUIRE(sino[0] == Approx(2 * std::sqrt(3.f) + 2));
->>>>>>> 5993f2d3
 
                     // on the other side of the center
                     volume = 0;
@@ -1282,24 +1168,15 @@
                     volume(3, 3) = 1;
 
                     op.apply(volume, sino);
-<<<<<<< HEAD
-                    REQUIRE(sino[0] == Approx(2 * sqrt(3) + 2));
-=======
                     REQUIRE(sino[0] == Approx(2 * std::sqrt(3.f) + 2));
->>>>>>> 5993f2d3
 
                     sino[0] = 1;
 
                     RealVector_t expected(volSize * volSize);
 
-<<<<<<< HEAD
-                    expected << 4 / sqrt(3) - 2, 0, 0, 0, 2 - 2 / sqrt(3), 2 / sqrt(3), 0, 0, 0, 0,
-                        2 / sqrt(3), 2 - 2 / sqrt(3), 0, 0, 0, 4 / sqrt(3) - 2;
-=======
                     expected << 4 / std::sqrt(3.f) - 2, 0, 0, 0, 2 - 2 / std::sqrt(3.f),
                         2 / std::sqrt(3.f), 0, 0, 0, 0, 2 / std::sqrt(3.f), 2 - 2 / std::sqrt(3.f),
                         0, 0, 0, 4 / std::sqrt(3.f) - 2;
->>>>>>> 5993f2d3
 
                     op.applyAdjoint(sino, volume);
                     REQUIRE(isApprox(volume, DataContainer(volumeDescriptor, expected)));
@@ -1311,13 +1188,8 @@
         {
             // In this case the ray exits through a border along the main ray direction, but enters
             // through a border not along the main direction
-<<<<<<< HEAD
-            geom.emplace_back(volSize * 20, volSize, -2 * pi / 3, volumeDescriptor, sinoDescriptor,
-                              0.0, 0.0, sqrt(3));
-=======
             geom.emplace_back(volSize * 20, volSize, -2 * pi_t / 3, volumeDescriptor,
                               sinoDescriptor, 0.0, 0.0, std::sqrt(3.f));
->>>>>>> 5993f2d3
             SiddonsMethod op(volumeDescriptor, sinoDescriptor, geom);
 
             THEN("Ray intersects the correct pixels")
@@ -1340,23 +1212,14 @@
                     volume(2, 3) = 4;
 
                     op.apply(volume, sino);
-<<<<<<< HEAD
-                    REQUIRE(sino[0] == Approx(14 - 4 * sqrt(3)));
-=======
                     REQUIRE(sino[0] == Approx(14 - 4 * std::sqrt(3.f)));
->>>>>>> 5993f2d3
 
                     sino[0] = 1;
 
                     RealVector_t expected(volSize * volSize);
 
-<<<<<<< HEAD
-                    expected << 0, 0, 0, 0, 0, 0, 0, 0, 2 - 2 / sqrt(3), 0, 0, 0, 4 / sqrt(3) - 2,
-                        2 / sqrt(3), 4 - 2 * sqrt(3), 0;
-=======
                     expected << 0, 0, 0, 0, 0, 0, 0, 0, 2 - 2 / std::sqrt(3.f), 0, 0, 0,
                         4 / std::sqrt(3.f) - 2, 2 / std::sqrt(3.f), 4 - 2 * std::sqrt(3.f), 0;
->>>>>>> 5993f2d3
 
                     op.applyAdjoint(sino, volume);
                     REQUIRE(isApprox(volume, DataContainer(volumeDescriptor, expected)));
@@ -1368,13 +1231,8 @@
         {
             // In this case the ray enters through a border along the main ray direction, but exits
             // through a border not along the main direction
-<<<<<<< HEAD
-            geom.emplace_back(volSize * 20, volSize, -2 * pi / 3, volumeDescriptor, sinoDescriptor,
-                              0.0, 0.0, -sqrt(3));
-=======
             geom.emplace_back(volSize * 20, volSize, -2 * pi_t / 3, volumeDescriptor,
                               sinoDescriptor, 0.0, 0.0, -std::sqrt(3.f));
->>>>>>> 5993f2d3
             SiddonsMethod op(volumeDescriptor, sinoDescriptor, geom);
 
             THEN("Ray intersects the correct pixels")
@@ -1397,24 +1255,15 @@
                     volume(3, 1) = 1;
 
                     op.apply(volume, sino);
-<<<<<<< HEAD
-                    REQUIRE(sino[0] == Approx(14 - 4 * sqrt(3)));
-=======
                     REQUIRE(sino[0] == Approx(14 - 4 * std::sqrt(3.f)));
->>>>>>> 5993f2d3
 
                     sino[0] = 1;
 
                     RealVector_t expected(volSize * volSize);
 
-<<<<<<< HEAD
-                    expected << 0, 4 - 2 * sqrt(3), 2 / sqrt(3), 4 / sqrt(3) - 2, 0, 0, 0,
-                        2 - 2 / sqrt(3), 0, 0, 0, 0, 0, 0, 0, 0;
-=======
                     expected << 0, 4 - 2 * std::sqrt(3.f), 2 / std::sqrt(3.f),
                         4 / std::sqrt(3.f) - 2, 0, 0, 0, 2 - 2 / std::sqrt(3.f), 0, 0, 0, 0, 0, 0,
                         0, 0;
->>>>>>> 5993f2d3
 
                     op.applyAdjoint(sino, volume);
                     REQUIRE(isApprox(volume, DataContainer(volumeDescriptor, expected)));
@@ -1425,13 +1274,8 @@
         WHEN("Projecting under an angle of 120 degrees and ray only intersects a single pixel")
         {
             // This is a special case that is handled separately in both forward and backprojection
-<<<<<<< HEAD
-            geom.emplace_back(volSize * 20, volSize, -2 * pi / 3, volumeDescriptor, sinoDescriptor,
-                              0.0, 0.0, -2 - sqrt(3) / 2);
-=======
             geom.emplace_back(volSize * 20, volSize, -2 * pi_t / 3, volumeDescriptor,
                               sinoDescriptor, 0.0, 0.0, -2 - std::sqrt(3.f) / 2);
->>>>>>> 5993f2d3
             SiddonsMethod op(volumeDescriptor, sinoDescriptor, geom);
 
             THEN("Ray intersects the correct pixels")
@@ -1448,20 +1292,12 @@
                     volume(3, 0) = 1;
 
                     op.apply(volume, sino);
-<<<<<<< HEAD
-                    REQUIRE(sino[0] == Approx(1 / sqrt(3)).epsilon(0.005));
-=======
                     REQUIRE(sino[0] == Approx(1 / std::sqrt(3.f)).epsilon(0.005));
->>>>>>> 5993f2d3
 
                     sino[0] = 1;
 
                     RealVector_t expected(volSize * volSize);
-<<<<<<< HEAD
-                    expected << 0, 0, 0, 1 / sqrt(3), 0, 0, 0, 0, 0, 0, 0, 0, 0, 0, 0, 0;
-=======
                     expected << 0, 0, 0, 1 / std::sqrt(3.f), 0, 0, 0, 0, 0, 0, 0, 0, 0, 0, 0, 0;
->>>>>>> 5993f2d3
 
                     op.applyAdjoint(sino, volume);
                     REQUIRE(isApprox(volume, DataContainer(volumeDescriptor, expected)));
@@ -1489,11 +1325,7 @@
         WHEN("A ray with an angle of 30 degrees goes through the center of the volume")
         {
             // In this case the ray enters and exits the volume along the main direction
-<<<<<<< HEAD
-            geom.emplace_back(volSize * 20, volSize, volumeDescriptor, sinoDescriptor, pi / 6);
-=======
             geom.emplace_back(volSize * 20, volSize, volumeDescriptor, sinoDescriptor, pi_t / 6);
->>>>>>> 5993f2d3
             SiddonsMethod op(volumeDescriptor, sinoDescriptor, geom);
 
             THEN("The ray intersects the correct voxels")
@@ -1515,16 +1347,6 @@
                     volume(1, 1, 2) = 2;
 
                     op.apply(volume, sino);
-<<<<<<< HEAD
-                    REQUIRE(sino[0] == Approx(3 * sqrt(3) - 1));
-
-                    sino[0] = 1;
-                    backProj << 0, 0, 0, 0, 1 - 1 / sqrt(3), sqrt(3) - 1, 0, 0, 0,
-
-                        0, 0, 0, 0, 2 / sqrt(3), 0, 0, 0, 0,
-
-                        0, 0, 0, sqrt(3) - 1, 1 - 1 / sqrt(3), 0, 0, 0, 0;
-=======
                     REQUIRE(sino[0] == Approx(3 * std::sqrt(3.f) - 1));
 
                     sino[0] = 1;
@@ -1533,7 +1355,6 @@
                         0, 0, 0, 0, 2 / std::sqrt(3.f), 0, 0, 0, 0,
 
                         0, 0, 0, std::sqrt(3.f) - 1, 1 - 1 / std::sqrt(3.f), 0, 0, 0, 0;
->>>>>>> 5993f2d3
 
                     op.applyAdjoint(sino, volume);
                     REQUIRE(isApprox(volume, DataContainer(volumeDescriptor, backProj)));
@@ -1544,13 +1365,8 @@
         WHEN("A ray with an angle of 30 degrees enters through the right border")
         {
             // In this case the ray enters through a border orthogonal to a non-main direction
-<<<<<<< HEAD
-            geom.emplace_back(volSize * 20, volSize, volumeDescriptor, sinoDescriptor, pi / 6, 0.0,
-                              0.0, 0.0, 0.0, 1);
-=======
             geom.emplace_back(volSize * 20, volSize, volumeDescriptor, sinoDescriptor, pi_t / 6,
                               0.0, 0.0, 0.0, 0.0, 1);
->>>>>>> 5993f2d3
             SiddonsMethod op(volumeDescriptor, sinoDescriptor, geom);
 
             THEN("The ray intersects the correct voxels")
@@ -1571,16 +1387,6 @@
                     volume(2, 1, 1) = 1;
 
                     op.apply(volume, sino);
-<<<<<<< HEAD
-                    REQUIRE(sino[0] == Approx(1 - 2 / sqrt(3) + 3 * sqrt(3)));
-
-                    sino[0] = 1;
-                    backProj << 0, 0, 0, 0, 0, 1 - 1 / sqrt(3), 0, 0, 0,
-
-                        0, 0, 0, 0, 0, 2 / sqrt(3), 0, 0, 0,
-
-                        0, 0, 0, 0, sqrt(3) - 1, 1 - 1 / sqrt(3), 0, 0, 0;
-=======
                     REQUIRE(sino[0] == Approx(1 - 2 / std::sqrt(3.f) + 3 * std::sqrt(3.f)));
 
                     sino[0] = 1;
@@ -1589,7 +1395,6 @@
                         0, 0, 0, 0, 0, 2 / std::sqrt(3.f), 0, 0, 0,
 
                         0, 0, 0, 0, std::sqrt(3.f) - 1, 1 - 1 / std::sqrt(3.f), 0, 0, 0;
->>>>>>> 5993f2d3
 
                     op.applyAdjoint(sino, volume);
                     REQUIRE(isApprox(volume, DataContainer(volumeDescriptor, backProj)));
@@ -1600,13 +1405,8 @@
         WHEN("A ray with an angle of 30 degrees exits through the left border")
         {
             // In this case the ray exit through a border orthogonal to a non-main direction
-<<<<<<< HEAD
-            geom.emplace_back(volSize * 20, volSize, volumeDescriptor, sinoDescriptor, pi / 6, 0.0,
-                              0.0, 0.0, 0.0, -1);
-=======
             geom.emplace_back(volSize * 20, volSize, volumeDescriptor, sinoDescriptor, pi_t / 6,
                               0.0, 0.0, 0.0, 0.0, -1);
->>>>>>> 5993f2d3
             SiddonsMethod op(volumeDescriptor, sinoDescriptor, geom);
 
             THEN("The ray intersects the correct voxels")
@@ -1627,16 +1427,6 @@
                     volume(0, 1, 1) = 1;
 
                     op.apply(volume, sino);
-<<<<<<< HEAD
-                    REQUIRE(sino[0] == Approx(3 * sqrt(3) + 1 - 2 / sqrt(3)));
-
-                    sino[0] = 1;
-                    backProj << 0, 0, 0, 1 - 1 / sqrt(3), sqrt(3) - 1, 0, 0, 0, 0,
-
-                        0, 0, 0, 2 / sqrt(3), 0, 0, 0, 0, 0,
-
-                        0, 0, 0, 1 - 1 / sqrt(3), 0, 0, 0, 0, 0;
-=======
                     REQUIRE(sino[0] == Approx(3 * std::sqrt(3.f) + 1 - 2 / std::sqrt(3.f)));
 
                     sino[0] = 1;
@@ -1645,7 +1435,6 @@
                         0, 0, 0, 2 / std::sqrt(3.f), 0, 0, 0, 0, 0,
 
                         0, 0, 0, 1 - 1 / std::sqrt(3.f), 0, 0, 0, 0, 0;
->>>>>>> 5993f2d3
 
                     op.applyAdjoint(sino, volume);
                     REQUIRE(isApprox(volume, DataContainer(volumeDescriptor, backProj)));
@@ -1656,13 +1445,8 @@
         WHEN("A ray with an angle of 30 degrees only intersects a single voxel")
         {
             // special case - no interior voxels, entry and exit voxels are the same
-<<<<<<< HEAD
-            geom.emplace_back(volSize * 20, volSize, volumeDescriptor, sinoDescriptor, pi / 6, 0.0,
-                              0.0, 0.0, 0.0, -2);
-=======
             geom.emplace_back(volSize * 20, volSize, volumeDescriptor, sinoDescriptor, pi_t / 6,
                               0.0, 0.0, 0.0, 0.0, -2);
->>>>>>> 5993f2d3
             SiddonsMethod op(volumeDescriptor, sinoDescriptor, geom);
 
             THEN("The ray intersects the correct voxels")
@@ -1678,17 +1462,10 @@
                     volume(0, 1, 0) = 1;
 
                     op.apply(volume, sino);
-<<<<<<< HEAD
-                    REQUIRE(sino[0] == Approx(sqrt(3) - 1));
-
-                    sino[0] = 1;
-                    backProj << 0, 0, 0, sqrt(3) - 1, 0, 0, 0, 0, 0,
-=======
                     REQUIRE(sino[0] == Approx(std::sqrt(3.f) - 1));
 
                     sino[0] = 1;
                     backProj << 0, 0, 0, std::sqrt(3.f) - 1, 0, 0, 0, 0, 0,
->>>>>>> 5993f2d3
 
                         0, 0, 0, 0, 0, 0, 0, 0, 0,
 
