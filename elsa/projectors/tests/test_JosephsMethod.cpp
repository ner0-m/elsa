#include <catch2/catch.hpp>

#include "JosephsMethod.h"
#include "Geometry.h"

using namespace elsa;

bool isApprox(const DataContainer<real_t>& x, const DataContainer<real_t>& y,
              real_t prec = Eigen::NumTraits<real_t>::dummy_precision())
{
    DataContainer<real_t> z = x;
    z -= y;
    return sqrt(z.squaredL2Norm()) <= prec * sqrt(std::min(x.squaredL2Norm(), y.squaredL2Norm()));
}

SCENARIO("Testing BinaryVoxelTraversal with only one ray")
{
    IndexVector_t sizeDomain(2);
    sizeDomain << 5, 5;

    IndexVector_t sizeRange(2);
    sizeRange << 1, 1;

    auto domain = DataDescriptor(sizeDomain);
    auto range = DataDescriptor(sizeRange);

    Eigen::IOFormat CommaInitFmt(Eigen::StreamPrecision, Eigen::DontAlignCols, ", ", ", ", "", "",
                                 " << ", ";");

    GIVEN("A JosephsMethod for 2D and a domain data with all ones")
    {
        std::vector<Geometry> geom;

        auto dataDomain = DataContainer(domain);
        dataDomain = 1;

        auto dataRange = DataContainer(range);
        dataRange = 0;

        WHEN("We have a single ray with 0 degrees")
        {
            geom.emplace_back(100, 5, 0, domain, range);
            auto op = JosephsMethod(domain, range, geom);

            THEN("A^t A x should be close to the original data")
            {
                auto AtAx = DataContainer(domain);

                op.apply(dataDomain, dataRange);

                REQUIRE(dataRange[0] == Approx(5));

                op.applyAdjoint(dataRange, AtAx);

                auto cmp = RealVector_t(sizeDomain.prod());
                cmp << 0, 0, 5, 0, 0, 0, 0, 5, 0, 0, 0, 0, 5, 0, 0, 0, 0, 5, 0, 0, 0, 0, 5, 0, 0;

                REQUIRE(DataContainer(domain, cmp) == AtAx);
            }
        }

        WHEN("We have a single ray with 180 degrees")
        {
            geom.emplace_back(100, 5, pi_t, domain, range);
            auto op = JosephsMethod(domain, range, geom);

            THEN("A^t A x should be close to the original data")
            {
                auto AtAx = DataContainer(domain);

                op.apply(dataDomain, dataRange);

                REQUIRE(dataRange[0] == Approx(5));

                op.applyAdjoint(dataRange, AtAx);

                auto cmp = RealVector_t(sizeDomain.prod());
                cmp << 0, 0, 5, 0, 0, 0, 0, 5, 0, 0, 0, 0, 5, 0, 0, 0, 0, 5, 0, 0, 0, 0, 5, 0, 0;

                REQUIRE(isApprox(DataContainer(domain, cmp), AtAx));
            }
        }

        WHEN("We have a single ray with 90 degrees")
        {
<<<<<<< HEAD
            geom.emplace_back(100, 5, pi / 2, domain, range);
=======
            geom.emplace_back(100, 5, pi_t / 2, domain, range);
>>>>>>> 5993f2d3
            auto op = JosephsMethod(domain, range, geom);

            THEN("A^t A x should be close to the original data")
            {
                auto AtAx = DataContainer(domain);

                op.apply(dataDomain, dataRange);

                REQUIRE(dataRange[0] == Approx(5));

                op.applyAdjoint(dataRange, AtAx);

                auto cmp = RealVector_t(sizeDomain.prod());
                cmp << 0, 0, 0, 0, 0, 0, 0, 0, 0, 0, 5, 5, 5, 5, 5, 0, 0, 0, 0, 0, 0, 0, 0, 0, 0;

                REQUIRE(isApprox(DataContainer(domain, cmp), AtAx));
            }
        }

        WHEN("We have a single ray with 90 degrees")
        {
<<<<<<< HEAD
            geom.emplace_back(100, 5, 3 * pi / 2., domain, range);
=======
            geom.emplace_back(100, 5, 3 * pi_t / 2., domain, range);
>>>>>>> 5993f2d3
            auto op = JosephsMethod(domain, range, geom);

            THEN("A^t A x should be close to the original data")
            {
                auto AtAx = DataContainer(domain);

                op.apply(dataDomain, dataRange);

                REQUIRE(dataRange[0] == Approx(5));

                op.applyAdjoint(dataRange, AtAx);

                auto cmp = RealVector_t(sizeDomain.prod());
                cmp << 0, 0, 0, 0, 0, 0, 0, 0, 0, 0, 5, 5, 5, 5, 5, 0, 0, 0, 0, 0, 0, 0, 0, 0, 0;

                REQUIRE(isApprox(DataContainer(domain, cmp), AtAx));
            }
        }

        WHEN("We have a single ray with 90 degrees")
        {
<<<<<<< HEAD
            geom.emplace_back(100, 5, 45 * pi / 180., domain, range);
=======
            geom.emplace_back(100, 5, 45 * pi_t / 180., domain, range);
>>>>>>> 5993f2d3
            auto op = JosephsMethod(domain, range, geom);

            THEN("A^t A x should be close to the original data")
            {
                auto AtAx = DataContainer(domain);

                op.apply(dataDomain, dataRange);
                op.applyAdjoint(dataRange, AtAx);

                auto cmp = RealVector_t(sizeDomain.prod());
                cmp << 10, 0, 0, 0, 0, 0, 10, 0, 0, 0, 0, 0, 10, 0, 0, 0, 0, 0, 10, 0, 0, 0, 0, 0,
                    10;

<<<<<<< HEAD
                REQUIRE(isApprox(DataContainer(domain, cmp), AtAx, 0.0001));
=======
                REQUIRE(isApprox(DataContainer(domain, cmp), AtAx, 0.0001f));
>>>>>>> 5993f2d3
            }
        }

        WHEN("We have a single ray with 90 degrees")
        {
<<<<<<< HEAD
            geom.emplace_back(100, 5, 225 * pi / 180., domain, range);
=======
            geom.emplace_back(100, 5, 225 * pi_t / 180., domain, range);
>>>>>>> 5993f2d3
            auto op = JosephsMethod(domain, range, geom);

            THEN("A^t A x should be close to the original data")
            {
                auto AtAx = DataContainer(domain);

                op.apply(dataDomain, dataRange);
                op.applyAdjoint(dataRange, AtAx);

                auto cmp = RealVector_t(sizeDomain.prod());
                cmp << 10, 0, 0, 0, 0, 0, 10, 0, 0, 0, 0, 0, 10, 0, 0, 0, 0, 0, 10, 0, 0, 0, 0, 0,
                    10;

<<<<<<< HEAD
                REQUIRE(isApprox(DataContainer(domain, cmp), AtAx, 0.0001));
=======
                REQUIRE(isApprox(DataContainer(domain, cmp), AtAx, 0.0001f));
>>>>>>> 5993f2d3
            }
        }
    }
}

SCENARIO("Testing JosephsMethod with only 4 ray")
{
    IndexVector_t sizeDomain(2);
    sizeDomain << 5, 5;

    IndexVector_t sizeRange(2);
    sizeRange << 1, 4;

    auto domain = DataDescriptor(sizeDomain);
    auto range = DataDescriptor(sizeRange);

    Eigen::IOFormat CommaInitFmt(Eigen::StreamPrecision, Eigen::DontAlignCols, ", ", ", ", "", "",
                                 " << ", ";");

    GIVEN("A JosephsMethod for 2D and a domain data with all ones")
    {
        std::vector<Geometry> geom;

        auto dataDomain = DataContainer(domain);
        dataDomain = 1;

        auto dataRange = DataContainer(range);
        dataRange = 0;

        WHEN("We have a single ray with 0, 90, 180, 270 degrees")
        {
            geom.emplace_back(100, 5, 0, domain, range);
<<<<<<< HEAD
            geom.emplace_back(100, 5, pi / 2, domain, range);
            geom.emplace_back(100, 5, pi, domain, range);
            geom.emplace_back(100, 5, 3 * pi / 2, domain, range);
=======
            geom.emplace_back(100, 5, pi_t / 2, domain, range);
            geom.emplace_back(100, 5, pi_t, domain, range);
            geom.emplace_back(100, 5, 3 * pi_t / 2, domain, range);
>>>>>>> 5993f2d3
            auto op = JosephsMethod(domain, range, geom);

            THEN("A^t A x should be close to the original data")
            {
                auto AtAx = DataContainer(domain);

                op.apply(dataDomain, dataRange);
                op.applyAdjoint(dataRange, AtAx);

                auto cmp = RealVector_t(sizeDomain.prod());
                cmp << 0, 0, 10, 0, 0, 0, 0, 10, 0, 0, 10, 10, 20, 10, 10, 0, 0, 10, 0, 0, 0, 0, 10,
                    0, 0;

                REQUIRE(isApprox(DataContainer(domain, cmp), AtAx));
            }
        }
    }
}

SCENARIO("Calls to functions of super class")
{
    GIVEN("A projector")
    {
        IndexVector_t volumeDims(2), sinoDims(2);
        const index_t volSize = 50;
        const index_t detectorSize = 50;
        const index_t numImgs = 50;
        volumeDims << volSize, volSize;
        sinoDims << detectorSize, numImgs;
        DataDescriptor volumeDescriptor(volumeDims);
        DataDescriptor sinoDescriptor(sinoDims);
        DataContainer volume(volumeDescriptor);
        DataContainer sino(sinoDescriptor);
        std::vector<Geometry> geom;
        for (std::size_t i = 0; i < numImgs; i++) {
<<<<<<< HEAD
            real_t angle = i * 2 * pi / 50;
=======
            real_t angle = static_cast<real_t>(i * 2) * pi_t / 50;
>>>>>>> 5993f2d3
            geom.emplace_back(20 * volSize, volSize, angle, volumeDescriptor, sinoDescriptor);
        }

        JosephsMethod op(volumeDescriptor, sinoDescriptor, geom);

        WHEN("Projector is cloned")
        {
            auto opClone = op.clone();
            auto sinoClone = sino;
            auto volumeClone = volume;

            THEN("Results do not change (may still be slightly different due to summation being "
                 "performed in a different order)")
            {
                op.apply(volume, sino);
<<<<<<< HEAD

                opClone->apply(volume, sinoClone);
                REQUIRE(isApprox(sino, sinoClone));

                op.applyAdjoint(sino, volume);
                opClone->applyAdjoint(sino, volumeClone);
                REQUIRE((volume - volumeClone).squaredL2Norm() == Approx(0.0).margin(1e-5));
=======

                opClone->apply(volume, sinoClone);
                REQUIRE(isApprox(sino, sinoClone));

                op.applyAdjoint(sino, volume);
                opClone->applyAdjoint(sino, volumeClone);

                DataContainer resultsDifference = volume - volumeClone;
                REQUIRE(resultsDifference.squaredL2Norm() == Approx(0.0).margin(1e-5));
>>>>>>> 5993f2d3
            }
        }
    }
}

SCENARIO("Output DataContainer is not zero initialized")
{
    GIVEN("A 2D setting")
    {
        IndexVector_t volumeDims(2), sinoDims(2);
        const index_t volSize = 5;
        const index_t detectorSize = 1;
        const index_t numImgs = 1;
        volumeDims << volSize, volSize;
        sinoDims << detectorSize, numImgs;
        DataDescriptor volumeDescriptor(volumeDims);
        DataDescriptor sinoDescriptor(sinoDims);
        DataContainer volume(volumeDescriptor);
        DataContainer sino(sinoDescriptor);
        std::vector<Geometry> geom;
        geom.emplace_back(20 * volSize, volSize, 0.0, volumeDescriptor, sinoDescriptor);
        JosephsMethod op(volumeDescriptor, sinoDescriptor, geom,
                         JosephsMethod<>::Interpolation::LINEAR);

        WHEN("Sinogram conatainer is not zero initialized and we project through an empty volume")
        {
            volume = 0;
            sino = 1;

            THEN("Result is zero")
            {
                op.apply(volume, sino);

                DataContainer zero(sinoDescriptor);
                REQUIRE(sino == zero);
            }
        }

        WHEN("Volume container is not zero initialized and we backproject from an empty sinogram")
        {
            sino = 0;
            volume = 1;

            THEN("Result is zero")
            {
                op.applyAdjoint(sino, volume);

                DataContainer zero(volumeDescriptor);
                REQUIRE(volume == zero);
            }
        }
    }

    GIVEN("A 3D setting")
    {
        IndexVector_t volumeDims(3), sinoDims(3);
        const index_t volSize = 3;
        const index_t detectorSize = 1;
        const index_t numImgs = 1;
        volumeDims << volSize, volSize, volSize;
        sinoDims << detectorSize, detectorSize, numImgs;
        DataDescriptor volumeDescriptor(volumeDims);
        DataDescriptor sinoDescriptor(sinoDims);
        DataContainer volume(volumeDescriptor);
        DataContainer sino(sinoDescriptor);
        std::vector<Geometry> geom;

        geom.emplace_back(volSize * 20, volSize, volumeDescriptor, sinoDescriptor, 0);
        JosephsMethod op(volumeDescriptor, sinoDescriptor, geom,
                         JosephsMethod<>::Interpolation::LINEAR);

        WHEN("Sinogram conatainer is not zero initialized and we project through an empty volume")
        {
            volume = 0;
            sino = 1;

            THEN("Result is zero")
            {
                op.apply(volume, sino);
                DataContainer zero(sinoDescriptor);
                REQUIRE(sino == zero);
            }
        }

        WHEN("Volume container is not zero initialized and we backproject from an empty sinogram")
        {
            sino = 0;
            volume = 1;

            THEN("Result is zero")
            {
                op.applyAdjoint(sino, volume);
                DataContainer zero(volumeDescriptor);
                REQUIRE(volume == zero);
            }
        }
    }
}

SCENARIO("Rays not intersecting the bounding box are present")
{
    GIVEN("A 2D setting")
    {
        IndexVector_t volumeDims(2), sinoDims(2);
        const index_t volSize = 5;
        const index_t detectorSize = 1;
        const index_t numImgs = 1;
        volumeDims << volSize, volSize;
        sinoDims << detectorSize, numImgs;
        DataDescriptor volumeDescriptor(volumeDims);
        DataDescriptor sinoDescriptor(sinoDims);
        DataContainer volume(volumeDescriptor);
        DataContainer sino(sinoDescriptor);
        volume = 1;
        sino = 1;
        std::vector<Geometry> geom;

        WHEN("Tracing along a y-axis-aligned ray with a negative x-coordinate of origin")
        {
            geom.emplace_back(20 * volSize, volSize, 0.0, volumeDescriptor, sinoDescriptor, 0.0,
                              volSize);

            JosephsMethod op(volumeDescriptor, sinoDescriptor, geom,
                             JosephsMethod<>::Interpolation::LINEAR);

            THEN("Result of forward projection is zero")
            {
                op.apply(volume, sino);
                DataContainer zero(sinoDescriptor);
                REQUIRE(sino == zero);

                AND_THEN("Result of backprojection is zero")
                {
                    op.applyAdjoint(sino, volume);
                    DataContainer zero(volumeDescriptor);
                    REQUIRE(volume == zero);
                }
            }
        }

        WHEN("Tracing along a y-axis-aligned ray with a x-coordinate of origin beyond the bounding "
             "box")
        {
            geom.emplace_back(20 * volSize, volSize, 0.0, volumeDescriptor, sinoDescriptor, 0.0,
                              -volSize);
<<<<<<< HEAD

            JosephsMethod op(volumeDescriptor, sinoDescriptor, geom,
                             JosephsMethod<>::Interpolation::LINEAR);

=======

            JosephsMethod op(volumeDescriptor, sinoDescriptor, geom,
                             JosephsMethod<>::Interpolation::LINEAR);

>>>>>>> 5993f2d3
            THEN("Result of forward projection is zero")
            {
                op.apply(volume, sino);
                DataContainer zero(sinoDescriptor);
                REQUIRE(sino == zero);

                AND_THEN("Result of backprojection is zero")
                {
                    op.applyAdjoint(sino, volume);
                    DataContainer zero(volumeDescriptor);
                    REQUIRE(volume == zero);
                }
            }
        }

        WHEN("Tracing along a x-axis-aligned ray with a negative y-coordinate of origin")
        {
<<<<<<< HEAD
            geom.emplace_back(20 * volSize, volSize, pi / 2, volumeDescriptor, sinoDescriptor, 0.0,
                              0.0, volSize);
=======
            geom.emplace_back(20 * volSize, volSize, pi_t / 2, volumeDescriptor, sinoDescriptor,
                              0.0, 0.0, volSize);
>>>>>>> 5993f2d3

            JosephsMethod op(volumeDescriptor, sinoDescriptor, geom,
                             JosephsMethod<>::Interpolation::LINEAR);

            THEN("Result of forward projection is zero")
            {
                op.apply(volume, sino);
                DataContainer zero(sinoDescriptor);
                REQUIRE(sino == zero);

                AND_THEN("Result of backprojection is zero")
                {
                    op.applyAdjoint(sino, volume);
                    DataContainer zero(volumeDescriptor);
                    REQUIRE(volume == zero);
                }
            }
        }

        WHEN("Tracing along a x-axis-aligned ray with a y-coordinate of origin beyond the bounding "
             "box")
        {
<<<<<<< HEAD
            geom.emplace_back(20 * volSize, volSize, pi / 2, volumeDescriptor, sinoDescriptor, 0.0,
                              0.0, -volSize);
=======
            geom.emplace_back(20 * volSize, volSize, pi_t / 2, volumeDescriptor, sinoDescriptor,
                              0.0, 0.0, -volSize);
>>>>>>> 5993f2d3

            JosephsMethod op(volumeDescriptor, sinoDescriptor, geom,
                             JosephsMethod<>::Interpolation::LINEAR);

            THEN("Result of forward projection is zero")
            {
                op.apply(volume, sino);
                DataContainer zero(sinoDescriptor);
                REQUIRE(sino == zero);

                AND_THEN("Result of backprojection is zero")
                {
                    op.applyAdjoint(sino, volume);
                    DataContainer zero(volumeDescriptor);
                    REQUIRE(volume == zero);
                }
            }
        }
    }

    GIVEN("A 3D setting")
    {
        IndexVector_t volumeDims(3), sinoDims(3);
        const index_t volSize = 5;
        const index_t detectorSize = 1;
        const index_t numImgs = 1;
        volumeDims << volSize, volSize, volSize;
        sinoDims << detectorSize, detectorSize, numImgs;
        DataDescriptor volumeDescriptor(volumeDims);
        DataDescriptor sinoDescriptor(sinoDims);
        DataContainer volume(volumeDescriptor);
        DataContainer sino(sinoDescriptor);
        volume = 1;
        sino = 1;
        std::vector<Geometry> geom;

        const index_t numCases = 9;
        real_t alpha[numCases] = {0.0, 0.0, 0.0, 0.0, 0.0, 0.0, 0.0, 0.0, 0.0};
<<<<<<< HEAD
        real_t beta[numCases] = {0.0, 0.0, 0.0, 0.0, 0.0, 0.0, pi / 2, pi / 2, pi / 2};
        real_t gamma[numCases] = {0.0, 0.0, 0.0, pi / 2, pi / 2, pi / 2, pi / 2, pi / 2, pi / 2};
=======
        real_t beta[numCases] = {0.0, 0.0, 0.0, 0.0, 0.0, 0.0, pi_t / 2, pi_t / 2, pi_t / 2};
        real_t gamma[numCases] = {0.0,      0.0,      0.0,      pi_t / 2, pi_t / 2,
                                  pi_t / 2, pi_t / 2, pi_t / 2, pi_t / 2};
>>>>>>> 5993f2d3
        real_t offsetx[numCases] = {volSize, 0.0, volSize, 0.0, 0.0, 0.0, volSize, 0.0, volSize};
        real_t offsety[numCases] = {0.0, volSize, volSize, volSize, 0.0, volSize, 0.0, 0.0, 0.0};
        real_t offsetz[numCases] = {0.0, 0.0, 0.0, 0.0, volSize, volSize, 0.0, volSize, volSize};
        std::string neg[numCases] = {"x", "y", "x and y", "y", "z", "y and z", "x", "z", "x and z"};
        std::string ali[numCases] = {"z", "z", "z", "x", "x", "x", "y", "y", "y"};

        for (int i = 0; i < numCases; i++) {
            WHEN("Tracing along a " + ali[i] + "-axis-aligned ray with negative " + neg[i]
                 + "-coodinate of origin")
            {
                geom.emplace_back(20 * volSize, volSize, volumeDescriptor, sinoDescriptor, gamma[i],
                                  beta[i], alpha[i], 0.0, 0.0, offsetx[i], offsety[i], offsetz[i]);

                JosephsMethod op(volumeDescriptor, sinoDescriptor, geom,
                                 JosephsMethod<>::Interpolation::LINEAR);

                THEN("Result of forward projection is zero")
                {
                    op.apply(volume, sino);
                    DataContainer zero(sinoDescriptor);
                    REQUIRE(sino == zero);

                    AND_THEN("Result of backprojection is zero")
                    {
                        op.applyAdjoint(sino, volume);
                        DataContainer zero(volumeDescriptor);
                        REQUIRE(volume == zero);
                    }
                }
            }
        }
    }
}

SCENARIO("Axis-aligned rays are present")
{
    GIVEN("A 2D setting with a single ray")
    {
        IndexVector_t volumeDims(2), sinoDims(2);
        const index_t volSize = 5;
        const index_t detectorSize = 1;
        const index_t numImgs = 1;
        volumeDims << volSize, volSize;
        sinoDims << detectorSize, numImgs;
        DataDescriptor volumeDescriptor(volumeDims);
        DataDescriptor sinoDescriptor(sinoDims);
        DataContainer volume(volumeDescriptor);
        DataContainer sino(sinoDescriptor);
        std::vector<Geometry> geom;

        const index_t numCases = 4;
<<<<<<< HEAD
        const real_t angles[numCases] = {0.0, pi / 2, pi, 3 * pi / 2};
=======
        const real_t angles[numCases] = {0.0, pi_t / 2, pi_t, 3 * pi_t / 2};
>>>>>>> 5993f2d3
        RealVector_t backProj[2];
        backProj[0].resize(volSize * volSize);
        backProj[1].resize(volSize * volSize);
        backProj[1] << 0, 0, 0, 0, 0, 0, 0, 0, 0, 0, 1, 1, 1, 1, 1, 0, 0, 0, 0, 0, 0, 0, 0, 0, 0;

        backProj[0] << 0, 0, 1, 0, 0, 0, 0, 1, 0, 0, 0, 0, 1, 0, 0, 0, 0, 1, 0, 0, 0, 0, 1, 0, 0;

        for (index_t i = 0; i < numCases; i++) {
            WHEN("An axis-aligned ray with an angle of " + std::to_string(angles[i])
                 + " radians passes through the center of a pixel")
            {
                geom.emplace_back(volSize * 20, volSize, angles[i], volumeDescriptor,
                                  sinoDescriptor);

                JosephsMethod op(volumeDescriptor, sinoDescriptor, geom,
                                 JosephsMethod<>::Interpolation::LINEAR);
                THEN("The result of projecting through a pixel is exactly the pixel value")
                {
                    for (index_t j = 0; j < volSize; j++) {
                        volume = 0;
                        if (i % 2 == 0)
                            volume(volSize / 2, j) = 1;
                        else
                            volume(j, volSize / 2) = 1;

                        op.apply(volume, sino);
                        REQUIRE(sino[0] == Approx(1));
                    }

                    AND_THEN("The backprojection sets the values of all hit pixels to the detector "
                             "value")
                    {
                        op.applyAdjoint(sino, volume);
                        REQUIRE(isApprox(volume, DataContainer(volumeDescriptor, backProj[i % 2])));
                    }
                }
            }
        }

        real_t offsetx[numCases] = {0.25, 0.0, 0.25, 0.0};
        real_t offsety[numCases] = {0.0, 0.25, 0.0, 0.25};

        backProj[0] << 0, 0.25, 0.75, 0, 0, 0, 0.25, 0.75, 0, 0, 0, 0.25, 0.75, 0, 0, 0, 0.25, 0.75,
            0, 0, 0, 0.25, 0.75, 0, 0;

        backProj[1] << 0, 0, 0, 0, 0, 0.25, 0.25, 0.25, 0.25, 0.25, 0.75, 0.75, 0.75, 0.75, 0.75, 0,
            0, 0, 0, 0, 0, 0, 0, 0, 0;

        for (index_t i = 0; i < numCases; i++) {
            WHEN("An axis-aligned ray with an angle of " + std::to_string(angles[i])
                 + " radians does not pass through the center of a pixel")
            {
                geom.emplace_back(volSize * 2000, volSize, angles[i], volumeDescriptor,
                                  sinoDescriptor, 0.0, -offsetx[i], -offsety[i]);
                JosephsMethod op(volumeDescriptor, sinoDescriptor, geom,
                                 JosephsMethod<>::Interpolation::LINEAR);
                THEN("The result of projecting through a pixel is the interpolated value between "
                     "the two pixels closest to the ray")
                {
                    for (index_t j = 0; j < volSize; j++) {
                        volume = 0;
                        if (i % 2 == 0)
                            volume(volSize / 2, j) = 1;
                        else
                            volume(j, volSize / 2) = 1;

                        op.apply(volume, sino);
                        REQUIRE(sino[0] == Approx(0.75));
                    }

                    AND_THEN("The backprojection yields the exact adjoint")
                    {
                        sino[0] = 1;
                        op.applyAdjoint(sino, volume);
                        REQUIRE(isApprox(volume, DataContainer(volumeDescriptor, backProj[i % 2])));
                    }
                }
            }
        }

        backProj[0] << 0, 0, 0, 0, 1, 0, 0, 0, 0, 1, 0, 0, 0, 0, 1, 0, 0, 0, 0, 1, 0, 0, 0, 0, 1;

        WHEN("A y-axis-aligned ray runs along the right volume boundary")
        {
            geom.emplace_back(volSize * 2000, volSize, 0.0, volumeDescriptor, sinoDescriptor, 0.0,
                              (volSize * 0.5));
            JosephsMethod op(volumeDescriptor, sinoDescriptor, geom);

            THEN("The result of projecting through a pixel is exactly the pixel's value (we mirror "
                 "values at the border for the purpose of interpolation)")
            {
                for (index_t j = 0; j < volSize; j++) {
                    volume = 0;
                    volume(volSize - 1, j) = 1;

                    op.apply(volume, sino);
                    REQUIRE(sino[0] == 1);
                }

                AND_THEN(
                    "The slow backprojection yields the exact adjoint, the fast backprojection "
                    "also yields the exact adjoint for a very distant x-ray source")
                {
                    sino[0] = 1;
                    op.applyAdjoint(sino, volume);
                    REQUIRE(isApprox(volume, DataContainer(volumeDescriptor, backProj[0])));
                }
            }
        }

        backProj[0] << 1, 0, 0, 0, 0, 1, 0, 0, 0, 0, 1, 0, 0, 0, 0, 1, 0, 0, 0, 0, 1, 0, 0, 0, 0;

        WHEN("A y-axis-aligned ray runs along the left volume boundary")
        {
            geom.emplace_back(volSize * 2000, volSize, 0.0, volumeDescriptor, sinoDescriptor, 0.0,
                              -volSize / 2.0);
            JosephsMethod op(volumeDescriptor, sinoDescriptor, geom);

            THEN("The result of projecting through a pixel is exactly the pixel's value (we mirror "
                 "values at the border for the purpose of interpolation)")
            {
                for (index_t j = 0; j < volSize; j++) {
                    volume = 0;
                    volume(0, j) = 1;

                    op.apply(volume, sino);
                    REQUIRE(sino[0] == 1);
                }

                AND_THEN(
                    "The slow backprojection yields the exact adjoint, the fast backprojection "
                    "also yields the exact adjoint for a very distant x-ray source")
                {
                    sino[0] = 1;
                    op.applyAdjoint(sino, volume);
                    REQUIRE(isApprox(volume, DataContainer(volumeDescriptor, backProj[0])));
                }
            }
        }
    }

    GIVEN("A 3D setting with a single ray")
    {
        IndexVector_t volumeDims(3), sinoDims(3);
        const index_t volSize = 3;
        const index_t detectorSize = 1;
        const index_t numImgs = 1;
        volumeDims << volSize, volSize, volSize;
        sinoDims << detectorSize, detectorSize, numImgs;
        DataDescriptor volumeDescriptor(volumeDims);
        DataDescriptor sinoDescriptor(sinoDims);
        DataContainer volume(volumeDescriptor);
        DataContainer sino(sinoDescriptor);
        std::vector<Geometry> geom;

        const index_t numCases = 6;
<<<<<<< HEAD
        real_t beta[numCases] = {0.0, 0.0, 0.0, 0.0, pi / 2, 3 * pi / 2};
        real_t gamma[numCases] = {0.0, pi, pi / 2, 3 * pi / 2, pi / 2, 3 * pi / 2};
=======
        real_t beta[numCases] = {0.0, 0.0, 0.0, 0.0, pi_t / 2, 3 * pi_t / 2};
        real_t gamma[numCases] = {0.0, pi_t, pi_t / 2, 3 * pi_t / 2, pi_t / 2, 3 * pi_t / 2};
>>>>>>> 5993f2d3
        std::string al[numCases] = {"z", "-z", "x", "-x", "y", "-y"};

        RealVector_t backProj[numCases];
        for (auto& backPr : backProj)
            backPr.resize(volSize * volSize * volSize);
        backProj[2] << 0, 0, 0, 0, 0, 0, 0, 0, 0,

            0, 1, 0, 0, 1, 0, 0, 1, 0,

            0, 0, 0, 0, 0, 0, 0, 0, 0;

        backProj[1] << 0, 0, 0, 0, 0, 0, 0, 0, 0,

            0, 0, 0, 1, 1, 1, 0, 0, 0,

            0, 0, 0, 0, 0, 0, 0, 0, 0;

        backProj[0] << 0, 0, 0, 0, 1, 0, 0, 0, 0,

            0, 0, 0, 0, 1, 0, 0, 0, 0,

            0, 0, 0, 0, 1, 0, 0, 0, 0;

        for (index_t i = 0; i < numCases; i++) {
            WHEN("A " + al[i] + "-axis-aligned ray passes through the center of a pixel")
            {
                geom.emplace_back(volSize * 20, volSize, volumeDescriptor, sinoDescriptor, gamma[i],
                                  beta[i]);
                JosephsMethod op(volumeDescriptor, sinoDescriptor, geom,
                                 JosephsMethod<>::Interpolation::LINEAR);
                THEN("The result of projecting through a voxel is exactly the voxel value")
                {
                    for (index_t j = 0; j < volSize; j++) {
                        volume = 0;
                        if (i / 2 == 0)
                            volume(volSize / 2, volSize / 2, j) = 1;
                        else if (i / 2 == 1)
                            volume(j, volSize / 2, volSize / 2) = 1;
                        else if (i / 2 == 2)
                            volume(volSize / 2, j, volSize / 2) = 1;

                        op.apply(volume, sino);
                        REQUIRE(sino[0] == Approx(1.0));
                    }

                    AND_THEN("The backprojection sets the values of all hit voxels to the detector "
                             "value")
                    {
                        op.applyAdjoint(sino, volume);
                        REQUIRE(isApprox(volume, DataContainer(volumeDescriptor, backProj[i / 2])));
                    }
                }
            }
        }

        real_t offsetx[numCases] = {0.25, 0.25, 0.0, 0.0, 0.0, 0.0};
        real_t offsety[numCases] = {0.0, 0.0, 0.25, 0.25, 0.0, 0.0};
        real_t offsetz[numCases] = {0.0, 0.0, 0.0, 0.0, 0.25, 0.25};

        backProj[2] << 0, 0.25, 0, 0, 0.25, 0, 0, 0.25, 0,

            0, 0.75, 0, 0, 0.75, 0, 0, 0.75, 0,

            0, 0, 0, 0, 0, 0, 0, 0, 0;

        backProj[1] << 0, 0, 0, 0, 0, 0, 0, 0, 0,

            0.25, 0.25, 0.25, 0.75, 0.75, 0.75, 0, 0, 0,

            0, 0, 0, 0, 0, 0, 0, 0, 0;

        backProj[0] << 0, 0, 0, 0.25, 0.75, 0, 0, 0, 0,

            0, 0, 0, 0.25, 0.75, 0, 0, 0, 0,

            0, 0, 0, 0.25, 0.75, 0, 0, 0, 0;

        for (index_t i = 0; i < numCases; i++) {
            WHEN("A " + al[i] + "-axis-aligned ray does not pass through the center of a voxel")
            {
                geom.emplace_back(volSize * 2000, volSize, volumeDescriptor, sinoDescriptor,
                                  gamma[i], beta[i], 0.0, 0.0, 0.0, -offsetx[i], -offsety[i],
                                  -offsetz[i]);
                JosephsMethod op(volumeDescriptor, sinoDescriptor, geom,
                                 JosephsMethod<>::Interpolation::LINEAR);
                THEN("The result of projecting through a voxel is the interpolated value between "
                     "the four voxels nearest to the ray")
                {
                    for (index_t j = 0; j < volSize; j++) {
                        volume = 0;
                        if (i / 2 == 0)
                            volume(volSize / 2, volSize / 2, j) = 1;
                        else if (i / 2 == 1)
                            volume(j, volSize / 2, volSize / 2) = 1;
                        else if (i / 2 == 2)
                            volume(volSize / 2, j, volSize / 2) = 1;

                        op.apply(volume, sino);
                        REQUIRE(sino[0] == Approx(0.75));
                    }

                    AND_THEN("The backprojection yields the exact adjoint")
                    {
                        sino[0] = 1;

                        op.applyAdjoint(sino, volume);
                        REQUIRE(isApprox(volume, DataContainer(volumeDescriptor, backProj[i / 2])));
                    }
                }
            }
        }

        offsetx[0] = volSize / 2.0;
        offsetx[1] = -(volSize / 2.0);
        offsetx[2] = 0.0;
        offsetx[3] = 0.0;
        offsetx[4] = -(volSize / 2.0);
        offsetx[5] = (volSize / 2.0);

        offsety[0] = 0.0;
        offsety[1] = 0.0;
        offsety[2] = volSize / 2.0;
        offsety[3] = -(volSize / 2.0);
        offsety[4] = -(volSize / 2.0);
        offsety[5] = (volSize / 2.0);

        al[0] = "left border";
        al[1] = "right border";
        al[2] = "bottom border";
        al[3] = "top border";
        al[4] = "top right edge";
        al[5] = "bottom left edge";

        backProj[0] << 0, 0, 0, 1, 0, 0, 0, 0, 0,

            0, 0, 0, 1, 0, 0, 0, 0, 0,

            0, 0, 0, 1, 0, 0, 0, 0, 0;

        backProj[1] << 0, 0, 0, 0, 0, 1, 0, 0, 0,

            0, 0, 0, 0, 0, 1, 0, 0, 0,

            0, 0, 0, 0, 0, 1, 0, 0, 0;

        backProj[2] << 0, 1, 0, 0, 0, 0, 0, 0, 0,

            0, 1, 0, 0, 0, 0, 0, 0, 0,

            0, 1, 0, 0, 0, 0, 0, 0, 0;

        backProj[3] << 0, 0, 0, 0, 0, 0, 0, 1, 0,

            0, 0, 0, 0, 0, 0, 0, 1, 0,

            0, 0, 0, 0, 0, 0, 0, 1, 0;

        backProj[4] << 0, 0, 0, 0, 0, 0, 0, 0, 1,

            0, 0, 0, 0, 0, 0, 0, 0, 1,

            0, 0, 0, 0, 0, 0, 0, 0, 1;

        backProj[5] << 1, 0, 0, 0, 0, 0, 0, 0, 0,

            1, 0, 0, 0, 0, 0, 0, 0, 0,

            1, 0, 0, 0, 0, 0, 0, 0, 0;

        for (index_t i = 0; i < numCases; i++) {
            WHEN("A z-axis-aligned ray runs along the " + al[i] + " of the volume")
            {
                // x-ray source must be very far from the volume center to make testing of the fast
                // backprojection simpler
                geom.emplace_back(volSize * 2000, volSize, volumeDescriptor, sinoDescriptor, 0.0,
                                  0.0, 0.0, 0.0, 0.0, -offsetx[i], -offsety[i]);
                JosephsMethod op(volumeDescriptor, sinoDescriptor, geom);
                THEN("The result of projecting through a voxel is exactly the voxel's value (we "
                     "mirror values at the border for the purpose of interpolation)")
                {
                    for (index_t j = 0; j < volSize; j++) {
                        volume = 0;
                        switch (i) {
                            case 0:
                                volume(0, volSize / 2, j) = 1;
                                break;
                            case 1:
                                volume(volSize - 1, volSize / 2, j) = 1;
                                break;
                            case 2:
                                volume(volSize / 2, 0, j) = 1;
                                break;
                            case 3:
                                volume(volSize / 2, volSize - 1, j) = 1;
                                break;
                            case 4:
                                volume(volSize - 1, volSize - 1, j) = 1;
                                break;
                            case 5:
                                volume(0, 0, j) = 1;
                                break;
                            default:
                                break;
                        }

                        op.apply(volume, sino);
                        REQUIRE(sino[0] == 1);
                    }

                    AND_THEN("The backprojection yields the exact adjoint")
                    {
                        sino[0] = 1;

                        op.applyAdjoint(sino, volume);
                        REQUIRE(isApprox(volume, DataContainer(volumeDescriptor, backProj[i])));
                    }
                }
            }
        }
    }

    GIVEN("A 3D setting with multiple projection angles")
    {
        IndexVector_t volumeDims(3), sinoDims(3);
        const index_t volSize = 3;
        const index_t detectorSize = 1;
        const index_t numImgs = 6;
        volumeDims << volSize, volSize, volSize;
        sinoDims << detectorSize, detectorSize, numImgs;
        DataDescriptor volumeDescriptor(volumeDims);
        DataDescriptor sinoDescriptor(sinoDims);
        DataContainer volume(volumeDescriptor);
        DataContainer sino(sinoDescriptor);
        std::vector<Geometry> geom;

        WHEN("x-, y and z-axis-aligned rays are present")
        {
<<<<<<< HEAD
            real_t beta[numImgs] = {0.0, 0.0, 0.0, 0.0, pi / 2, 3 * pi / 2};
            real_t gamma[numImgs] = {0.0, pi, pi / 2, 3 * pi / 2, pi / 2, 3 * pi / 2};
=======
            real_t beta[numImgs] = {0.0, 0.0, 0.0, 0.0, pi_t / 2, 3 * pi_t / 2};
            real_t gamma[numImgs] = {0.0, pi_t, pi_t / 2, 3 * pi_t / 2, pi_t / 2, 3 * pi_t / 2};
>>>>>>> 5993f2d3

            for (index_t i = 0; i < numImgs; i++)
                geom.emplace_back(volSize * 20, volSize, volumeDescriptor, sinoDescriptor, gamma[i],
                                  beta[i]);

            JosephsMethod op(volumeDescriptor, sinoDescriptor, geom,
                             JosephsMethod<>::Interpolation::LINEAR);

            THEN("Values are accumulated correctly along each ray's path")
            {
                volume = 0;

                // set only values along the rays' path to one to make sure interpolation is done
                // correctly
                for (index_t i = 0; i < volSize; i++) {
                    volume(i, volSize / 2, volSize / 2) = 1;
                    volume(volSize / 2, i, volSize / 2) = 1;
                    volume(volSize / 2, volSize / 2, i) = 1;
                }

                op.apply(volume, sino);
                for (index_t i = 0; i < numImgs; i++)
                    REQUIRE(sino[i] == Approx(3.0));

                AND_THEN("Backprojections yield the exact adjoint")
                {
                    RealVector_t cmp(volSize * volSize * volSize);

                    cmp << 0, 0, 0, 0, 6, 0, 0, 0, 0,

                        0, 6, 0, 6, 18, 6, 0, 6, 0,

                        0, 0, 0, 0, 6, 0, 0, 0, 0;

                    op.applyAdjoint(sino, volume);
                    REQUIRE(isApprox(volume, DataContainer(volumeDescriptor, cmp)));
                }
            }
        }
    }
}

SCENARIO("Projection under an angle")
{
    GIVEN("A 2D setting with a single ray")
    {
        IndexVector_t volumeDims(2), sinoDims(2);
        const index_t volSize = 4;
        const index_t detectorSize = 1;
        const index_t numImgs = 1;
        volumeDims << volSize, volSize;
        sinoDims << detectorSize, numImgs;
        DataDescriptor volumeDescriptor(volumeDims);
        DataDescriptor sinoDescriptor(sinoDims);
        DataContainer volume(volumeDescriptor);
        DataContainer sino(sinoDescriptor);
        std::vector<Geometry> geom;

        WHEN("Projecting under an angle of 30 degrees and ray goes through center of volume")
        {
            // In this case the ray enters and exits the volume through the borders along the main
            // direction Weighting for all interpolated values should be the same
<<<<<<< HEAD
            geom.emplace_back(volSize * 20, volSize, -pi / 6, volumeDescriptor, sinoDescriptor);
            JosephsMethod op(volumeDescriptor, sinoDescriptor, geom,
                             JosephsMethod<>::Interpolation::LINEAR);

            real_t weight = 2 / sqrt(3);
=======
            geom.emplace_back(volSize * 20, volSize, -pi_t / 6, volumeDescriptor, sinoDescriptor);
            JosephsMethod op(volumeDescriptor, sinoDescriptor, geom,
                             JosephsMethod<>::Interpolation::LINEAR);

            real_t weight = static_cast<real_t>(2 / std::sqrt(3.f));
>>>>>>> 5993f2d3
            THEN("Ray intersects the correct pixels")
            {
                volume = 1;
                volume(3, 0) = 0;
                volume(1, 1) = 0;
                volume(1, 2) = 0;
                volume(1, 3) = 0;

                volume(2, 0) = 0;
                volume(2, 1) = 0;
                volume(2, 2) = 0;
                volume(0, 3) = 0;

                op.apply(volume, sino);
                DataContainer zero(sinoDescriptor);
                REQUIRE(sino == zero);

                AND_THEN("The correct weighting is applied")
                {
                    volume(3, 0) = 1;
                    volume(1, 1) = 1;
                    volume(1, 2) = 1;
                    volume(1, 3) = 1;

                    op.apply(volume, sino);
                    REQUIRE(sino[0] == Approx(2 * weight));

                    sino[0] = 1;

                    RealVector_t opExpected(volSize * volSize);
<<<<<<< HEAD
                    opExpected << 0, 0, (3 - sqrt(3)) / 2, (sqrt(3) - 1) / 2, 0,
                        (sqrt(3) - 1) / (2 * sqrt(3)), (sqrt(3) + 1) / (2 * sqrt(3)), 0, 0,
                        (sqrt(3) + 1) / (2 * sqrt(3)), (sqrt(3) - 1) / (2 * sqrt(3)), 0,
                        (sqrt(3) - 1) / 2, (3 - sqrt(3)) / 2, 0, 0;
=======
                    opExpected << 0, 0, (3 - std::sqrt(3.f)) / 2, (std::sqrt(3.f) - 1) / 2, 0,
                        (std::sqrt(3.f) - 1) / (2 * std::sqrt(3.f)),
                        (std::sqrt(3.f) + 1) / (2 * std::sqrt(3.f)), 0, 0,
                        (std::sqrt(3.f) + 1) / (2 * std::sqrt(3.f)),
                        (std::sqrt(3.f) - 1) / (2 * std::sqrt(3.f)), 0, (std::sqrt(3.f) - 1) / 2,
                        (3 - std::sqrt(3.f)) / 2, 0, 0;
>>>>>>> 5993f2d3

                    opExpected *= weight;
                    op.applyAdjoint(sino, volume);
                    REQUIRE(isApprox(volume, DataContainer(volumeDescriptor, opExpected)));
                }
            }
        }

        WHEN("Projecting under an angle of 30 degrees and ray enters through the right border")
        {
            // In this case the ray exits through a border along the main ray direction, but enters
            // through a border not along the main direction First pixel should be weighted
            // differently
<<<<<<< HEAD
            geom.emplace_back(volSize * 20, volSize, -pi / 6, volumeDescriptor, sinoDescriptor, 0.0,
                              sqrt(3));
=======
            geom.emplace_back(volSize * 20, volSize, -pi_t / 6, volumeDescriptor, sinoDescriptor,
                              0.0, std::sqrt(3.f));
>>>>>>> 5993f2d3
            JosephsMethod op(volumeDescriptor, sinoDescriptor, geom,
                             JosephsMethod<>::Interpolation::LINEAR);

            THEN("Ray intersects the correct pixels")
            {
                volume = 1;
                volume(3, 1) = 0;
                volume(3, 2) = 0;
                volume(3, 3) = 0;
                volume(2, 3) = 0;
                volume(2, 2) = 0;

                op.apply(volume, sino);
                DataContainer zero(sinoDescriptor);
                REQUIRE(sino == zero);

                AND_THEN("The correct weighting is applied")
                {
                    volume(3, 1) = 1;
                    volume(2, 2) = 1;
                    volume(2, 3) = 1;

                    op.apply(volume, sino);
                    REQUIRE(sino[0]
<<<<<<< HEAD
                            == Approx((4 - 2 * sqrt(3)) * (sqrt(3) - 1)
                                      + (2 / sqrt(3)) * (3 - 8 * sqrt(3) / 6))
=======
                            == Approx((4 - 2 * std::sqrt(3.f)) * (std::sqrt(3.f) - 1)
                                      + (2 / std::sqrt(3.f)) * (3 - 8 * std::sqrt(3.f) / 6))
>>>>>>> 5993f2d3
                                   .epsilon(0.005));

                    sino[0] = 1;

                    RealVector_t opExpected(volSize * volSize);
<<<<<<< HEAD
                    opExpected << 0, 0, 0, 0, 0, 0, 0, (4 - 2 * sqrt(3)) * (sqrt(3) - 1), 0, 0,
                        (2 / sqrt(3)) * (1.5 - 5 * sqrt(3) / 6),
                        (4 - 2 * sqrt(3)) * (2 - sqrt(3)) + (2 / sqrt(3)) * (5 * sqrt(3) / 6 - 0.5),
                        0, 0, (2 / sqrt(3)) * (1.5 - sqrt(3) / 2),
                        (2 / sqrt(3)) * (sqrt(3) / 2 - 0.5);

                    op.applyAdjoint(sino, volume);
                    REQUIRE(isApprox(volume, DataContainer(volumeDescriptor, opExpected), 0.0001));
=======
                    opExpected << 0, 0, 0, 0, 0, 0, 0,
                        (4 - 2 * std::sqrt(3.f)) * (std::sqrt(3.f) - 1), 0, 0,
                        static_cast<real_t>(2 / std::sqrt(3.f))
                            * static_cast<real_t>(1.5 - 5 * std::sqrt(3.f) / 6),
                        (4 - 2 * std::sqrt(3.f)) * (2 - std::sqrt(3.f))
                            + (2 / std::sqrt(3.f)) * (5 * std::sqrt(3.f) / 6 - 0.5f),
                        0, 0, (2 / std::sqrt(3.f)) * (1.5f - std::sqrt(3.f) / 2),
                        (2 / std::sqrt(3.f)) * (std::sqrt(3.f) / 2 - 0.5f);

                    op.applyAdjoint(sino, volume);
                    REQUIRE(isApprox(volume, DataContainer(volumeDescriptor, opExpected), 0.0001f));
>>>>>>> 5993f2d3
                }
            }
        }

        WHEN("Projecting under an angle of 30 degrees and ray exits through the left border")
        {
            // In this case the ray enters through a border along the main ray direction, but exits
            // through a border not along the main direction Last pixel should be weighted
            // differently
<<<<<<< HEAD
            geom.emplace_back(volSize * 20, volSize, -pi / 6, volumeDescriptor, sinoDescriptor, 0.0,
                              -sqrt(3));
=======
            geom.emplace_back(volSize * 20, volSize, -pi_t / 6, volumeDescriptor, sinoDescriptor,
                              0.0, -std::sqrt(3.f));
>>>>>>> 5993f2d3
            JosephsMethod op(volumeDescriptor, sinoDescriptor, geom,
                             JosephsMethod<>::Interpolation::LINEAR);

            THEN("Ray intersects the correct pixels")
            {
                volume = 1;
                volume(0, 0) = 0;
                volume(1, 0) = 0;
                volume(0, 1) = 0;
                volume(1, 1) = 0;
                volume(0, 2) = 0;

                op.apply(volume, sino);
                DataContainer zero(sinoDescriptor);
                REQUIRE(sino == zero);

                AND_THEN("The correct weighting is applied")
                {
                    volume(1, 0) = 1;
                    volume(0, 1) = 1;

                    op.apply(volume, sino);
                    REQUIRE(sino[0]
<<<<<<< HEAD
                            == Approx((sqrt(3) - 1) + (5.0 / 3.0 - 1 / sqrt(3))
                                      + (4 - 2 * sqrt(3)) * (2 - sqrt(3)))
=======
                            == Approx((std::sqrt(3.f) - 1) + (5.0 / 3.0 - 1 / std::sqrt(3.f))
                                      + (4 - 2 * std::sqrt(3.f)) * (2 - std::sqrt(3.f)))
>>>>>>> 5993f2d3
                                   .epsilon(0.005));

                    sino[0] = 1;

                    RealVector_t opExpected(volSize * volSize);
<<<<<<< HEAD
                    opExpected << 1 - 1 / sqrt(3), sqrt(3) - 1, 0, 0,
                        (5.0 / 3.0 - 1 / sqrt(3)) + (4 - 2 * sqrt(3)) * (2 - sqrt(3)),
                        sqrt(3) - 5.0 / 3.0, 0, 0, (sqrt(3) - 1) * (4 - 2 * sqrt(3)), 0, 0, 0, 0, 0,
                        0, 0;
=======
                    opExpected << 1 - 1 / std::sqrt(3.f), std::sqrt(3.f) - 1, 0, 0,
                        (5.0f / 3.0f - 1 / std::sqrt(3.f))
                            + (4 - 2 * std::sqrt(3.f)) * (2 - std::sqrt(3.f)),
                        std::sqrt(3.f) - 5.0f / 3.0f, 0, 0,
                        (std::sqrt(3.f) - 1) * (4 - 2 * std::sqrt(3.f)), 0, 0, 0, 0, 0, 0, 0;
>>>>>>> 5993f2d3

                    op.applyAdjoint(sino, volume);
                    REQUIRE(isApprox(volume, DataContainer(volumeDescriptor, opExpected)));
                }
            }
        }

        WHEN("Projecting under an angle of 30 degrees and ray only intersects a single pixel")
        {
            // This is a special case that is handled separately in both forward and backprojection
<<<<<<< HEAD
            geom.emplace_back(volSize * 20, volSize, -pi / 6, volumeDescriptor, sinoDescriptor, 0.0,
                              -2 - sqrt(3) / 2);
=======
            geom.emplace_back(volSize * 20, volSize, -pi_t / 6, volumeDescriptor, sinoDescriptor,
                              0.0, -2 - std::sqrt(3.f) / 2);
>>>>>>> 5993f2d3
            JosephsMethod op(volumeDescriptor, sinoDescriptor, geom,
                             JosephsMethod<>::Interpolation::LINEAR);

            THEN("Ray intersects the correct pixels")
            {
                volume = 1;
                volume(0, 0) = 0;

                op.apply(volume, sino);
                DataContainer zero(sinoDescriptor);
                REQUIRE(sino == zero);
<<<<<<< HEAD

                AND_THEN("The correct weighting is applied")
                {
                    volume(0, 0) = 1;

                    op.apply(volume, sino);
                    REQUIRE(sino[0] == Approx(1 / sqrt(3)).epsilon(0.005));
=======

                AND_THEN("The correct weighting is applied")
                {
                    volume(0, 0) = 1;

                    op.apply(volume, sino);
                    REQUIRE(sino[0] == Approx(1 / std::sqrt(3.f)).epsilon(0.005));
>>>>>>> 5993f2d3

                    sino[0] = 1;

                    RealVector_t opExpected(volSize * volSize);
<<<<<<< HEAD
                    opExpected << 1 / sqrt(3), 0, 0, 0, 0, 0, 0, 0, 0, 0, 0, 0, 0, 0, 0, 0;
=======
                    opExpected << 1 / std::sqrt(3.f), 0, 0, 0, 0, 0, 0, 0, 0, 0, 0, 0, 0, 0, 0, 0;
>>>>>>> 5993f2d3

                    op.applyAdjoint(sino, volume);
                    REQUIRE(isApprox(volume, DataContainer(volumeDescriptor, opExpected)));
                }
            }
        }

        WHEN("Projecting under an angle of 120 degrees and ray goes through center of volume")
        {
            // In this case the ray enters and exits the volume through the borders along the main
            // direction Weighting for all interpolated values should be the same
<<<<<<< HEAD
            geom.emplace_back(volSize * 20, volSize, -2 * pi / 3, volumeDescriptor, sinoDescriptor);
            JosephsMethod op(volumeDescriptor, sinoDescriptor, geom,
                             JosephsMethod<>::Interpolation::LINEAR);

            real_t weight = 2 / sqrt(3);
=======
            geom.emplace_back(volSize * 20, volSize, -2 * pi_t / 3, volumeDescriptor,
                              sinoDescriptor);
            JosephsMethod op(volumeDescriptor, sinoDescriptor, geom,
                             JosephsMethod<>::Interpolation::LINEAR);

            real_t weight = 2 / std::sqrt(3.f);
>>>>>>> 5993f2d3
            THEN("Ray intersects the correct pixels")
            {
                volume = 1;
                volume(0, 0) = 0;
                volume(0, 1) = 0;
                volume(1, 1) = 0;
                volume(1, 2) = 0;

                volume(2, 1) = 0;
                volume(2, 2) = 0;
                volume(3, 2) = 0;
                volume(3, 3) = 0;

                op.apply(volume, sino);
                DataContainer zero(sinoDescriptor);
                REQUIRE(sino == zero);

                AND_THEN("The correct weighting is applied")
                {
                    volume(3, 3) = 1;
                    volume(0, 1) = 1;
                    volume(1, 1) = 1;
                    volume(2, 1) = 1;

                    op.apply(volume, sino);
                    REQUIRE(sino[0] == Approx(2 * weight));

                    sino[0] = 1;

                    RealVector_t opExpected(volSize * volSize);

<<<<<<< HEAD
                    opExpected << (sqrt(3) - 1) / 2, 0, 0, 0, (3 - sqrt(3)) / 2,
                        (sqrt(3) + 1) / (2 * sqrt(3)), (sqrt(3) - 1) / (2 * sqrt(3)), 0, 0,
                        (sqrt(3) - 1) / (2 * sqrt(3)), (sqrt(3) + 1) / (2 * sqrt(3)),
                        (3 - sqrt(3)) / 2, 0, 0, 0, (sqrt(3) - 1) / 2;
=======
                    opExpected << (std::sqrt(3.f) - 1) / 2, 0, 0, 0, (3 - std::sqrt(3.f)) / 2,
                        (std::sqrt(3.f) + 1) / (2 * std::sqrt(3.f)),
                        (std::sqrt(3.f) - 1) / (2 * std::sqrt(3.f)), 0, 0,
                        (std::sqrt(3.f) - 1) / (2 * std::sqrt(3.f)),
                        (std::sqrt(3.f) + 1) / (2 * std::sqrt(3.f)), (3 - std::sqrt(3.f)) / 2, 0, 0,
                        0, (std::sqrt(3.f) - 1) / 2;
>>>>>>> 5993f2d3

                    opExpected *= weight;
                    op.applyAdjoint(sino, volume);
                    REQUIRE(isApprox(volume, DataContainer(volumeDescriptor, opExpected)));
                }
            }
        }

        WHEN("Projecting under an angle of 120 degrees and ray enters through the top border")
        {
            // In this case the ray exits through a border along the main ray direction, but enters
            // through a border not along the main direction First pixel should be weighted
            // differently
<<<<<<< HEAD
            geom.emplace_back(volSize * 20, volSize, -2 * pi / 3, volumeDescriptor, sinoDescriptor,
                              0.0, 0.0, sqrt(3));
=======
            geom.emplace_back(volSize * 20, volSize, -2 * pi_t / 3, volumeDescriptor,
                              sinoDescriptor, 0.0, 0.0, std::sqrt(3.f));
>>>>>>> 5993f2d3
            JosephsMethod op(volumeDescriptor, sinoDescriptor, geom,
                             JosephsMethod<>::Interpolation::LINEAR);

            THEN("Ray intersects the correct pixels")
            {
                volume = 1;
                volume(0, 2) = 0;
                volume(0, 3) = 0;
                volume(1, 2) = 0;
                volume(1, 3) = 0;
                volume(2, 3) = 0;

                op.apply(volume, sino);
                DataContainer zero(sinoDescriptor);
                REQUIRE(sino == zero);

                AND_THEN("The correct weighting is applied")
                {
                    volume(2, 3) = 1;
                    volume(1, 2) = 1;
                    volume(1, 3) = 1;

                    op.apply(volume, sino);
<<<<<<< HEAD
                    REQUIRE(sino[0] == Approx((4 - 2 * sqrt(3)) + (2 / sqrt(3))));
=======
                    REQUIRE(sino[0] == Approx((4 - 2 * std::sqrt(3.f)) + (2 / std::sqrt(3.f))));
>>>>>>> 5993f2d3

                    sino[0] = 1;

                    RealVector_t opExpected(volSize * volSize);
<<<<<<< HEAD

                    opExpected << 0, 0, 0, 0, 0, 0, 0, 0, (2 / sqrt(3)) * (1.5 - sqrt(3) / 2),
                        (2 / sqrt(3)) * (1.5 - 5 * sqrt(3) / 6), 0, 0,
                        (2 / sqrt(3)) * (sqrt(3) / 2 - 0.5),
                        (4 - 2 * sqrt(3)) * (2 - sqrt(3)) + (2 / sqrt(3)) * (5 * sqrt(3) / 6 - 0.5),
                        (4 - 2 * sqrt(3)) * (sqrt(3) - 1), 0;

                    op.applyAdjoint(sino, volume);
                    REQUIRE(isApprox(volume, DataContainer(volumeDescriptor, opExpected), 0.0001));
=======

                    opExpected << 0, 0, 0, 0, 0, 0, 0, 0,
                        (2 / std::sqrt(3.f)) * (1.5f - std::sqrt(3.f) / 2),
                        (2 / std::sqrt(3.f)) * (1.5f - 5 * std::sqrt(3.f) / 6), 0, 0,
                        (2 / std::sqrt(3.f)) * (std::sqrt(3.f) / 2 - 0.5f),
                        (4 - 2 * std::sqrt(3.f)) * (2 - std::sqrt(3.f))
                            + (2 / std::sqrt(3.f)) * (5 * std::sqrt(3.f) / 6 - 0.5f),
                        (4 - 2 * std::sqrt(3.f)) * (std::sqrt(3.f) - 1), 0;

                    op.applyAdjoint(sino, volume);
                    REQUIRE(isApprox(volume, DataContainer(volumeDescriptor, opExpected), 0.0001f));
>>>>>>> 5993f2d3
                }
            }
        }

        WHEN("Projecting under an angle of 120 degrees and ray exits through the bottom border")
        {
            // In this case the ray enters through a border along the main ray direction, but exits
            // through a border not along the main direction Last pixel should be weighted
            // differently
<<<<<<< HEAD
            geom.emplace_back(volSize * 20, volSize, -2 * pi / 3, volumeDescriptor, sinoDescriptor,
                              0.0, 0.0, -sqrt(3));
=======
            geom.emplace_back(volSize * 20, volSize, -2 * pi_t / 3, volumeDescriptor,
                              sinoDescriptor, 0.0, 0.0, -std::sqrt(3.f));
>>>>>>> 5993f2d3
            JosephsMethod op(volumeDescriptor, sinoDescriptor, geom,
                             JosephsMethod<>::Interpolation::LINEAR);

            THEN("Ray intersects the correct pixels")
            {
                volume = 1;
                volume(1, 0) = 0;
                volume(2, 0) = 0;
                volume(3, 0) = 0;
                volume(2, 1) = 0;
                volume(3, 1) = 0;

                op.apply(volume, sino);
                DataContainer zero(sinoDescriptor);
                REQUIRE(sino == zero);
<<<<<<< HEAD

                AND_THEN("The correct weighting is applied")
                {
                    volume(2, 0) = 1;
                    volume(3, 1) = 1;

                    op.apply(volume, sino);
                    REQUIRE(sino[0]
                            == Approx((sqrt(3) - 1) + (5.0 / 3.0 - 1 / sqrt(3))
                                      + (4 - 2 * sqrt(3)) * (2 - sqrt(3)))
=======

                AND_THEN("The correct weighting is applied")
                {
                    volume(2, 0) = 1;
                    volume(3, 1) = 1;

                    op.apply(volume, sino);
                    REQUIRE(sino[0]
                            == Approx((std::sqrt(3.f) - 1) + (5.0 / 3.0 - 1 / std::sqrt(3.f))
                                      + (4 - 2 * std::sqrt(3.f)) * (2 - std::sqrt(3.f)))
>>>>>>> 5993f2d3
                                   .epsilon(0.005));

                    sino[0] = 1;

                    RealVector_t opExpected(volSize * volSize);
<<<<<<< HEAD

                    opExpected << 0, (sqrt(3) - 1) * (4 - 2 * sqrt(3)),
                        (5.0 / 3.0 - 1 / sqrt(3)) + (4 - 2 * sqrt(3)) * (2 - sqrt(3)),
                        1 - 1 / sqrt(3), 0, 0, sqrt(3) - 5.0 / 3.0, sqrt(3) - 1, 0, 0, 0, 0, 0, 0,
                        0, 0;

=======

                    opExpected << 0, (std::sqrt(3.f) - 1) * (4 - 2 * std::sqrt(3.f)),
                        (5.0f / 3.0f - 1 / std::sqrt(3.f))
                            + (4 - 2 * std::sqrt(3.f)) * (2 - std::sqrt(3.f)),
                        1 - 1 / std::sqrt(3.f), 0, 0, std::sqrt(3.f) - 5.0f / 3.0f,
                        std::sqrt(3.f) - 1, 0, 0, 0, 0, 0, 0, 0, 0;

>>>>>>> 5993f2d3
                    op.applyAdjoint(sino, volume);
                    REQUIRE(isApprox(volume, DataContainer(volumeDescriptor, opExpected)));
                }
            }
        }

        WHEN("Projecting under an angle of 120 degrees and ray only intersects a single pixel")
        {
            // This is a special case that is handled separately in both forward and backprojection
<<<<<<< HEAD
            geom.emplace_back(volSize * 20, volSize, -2 * pi / 3, volumeDescriptor, sinoDescriptor,
                              0.0, 0.0, -2 - sqrt(3) / 2);
=======
            geom.emplace_back(volSize * 20, volSize, -2 * pi_t / 3, volumeDescriptor,
                              sinoDescriptor, 0.0, 0.0, -2 - std::sqrt(3.f) / 2);
>>>>>>> 5993f2d3
            JosephsMethod op(volumeDescriptor, sinoDescriptor, geom,
                             JosephsMethod<>::Interpolation::LINEAR);

            THEN("Ray intersects the correct pixels")
            {
                volume = 1;
                volume(3, 0) = 0;

                op.apply(volume, sino);
                DataContainer zero(sinoDescriptor);
                REQUIRE(sino == zero);
<<<<<<< HEAD

                AND_THEN("The correct weighting is applied")
                {
                    volume(3, 0) = 1;

                    op.apply(volume, sino);
                    REQUIRE(sino[0] == Approx(1 / sqrt(3)).epsilon(0.005));
=======

                AND_THEN("The correct weighting is applied")
                {
                    volume(3, 0) = 1;

                    op.apply(volume, sino);
                    REQUIRE(sino[0] == Approx(1 / std::sqrt(3.f)).epsilon(0.005));
>>>>>>> 5993f2d3

                    sino[0] = 1;

                    RealVector_t opExpected(volSize * volSize);
<<<<<<< HEAD
                    opExpected << 0, 0, 0, 1 / sqrt(3), 0, 0, 0, 0, 0, 0, 0, 0, 0, 0, 0, 0;

                    op.applyAdjoint(sino, volume);
                    REQUIRE(isApprox(volume, DataContainer(volumeDescriptor, opExpected), 0.0001));
=======
                    opExpected << 0, 0, 0, 1 / std::sqrt(3.f), 0, 0, 0, 0, 0, 0, 0, 0, 0, 0, 0, 0;

                    op.applyAdjoint(sino, volume);
                    REQUIRE(isApprox(volume, DataContainer(volumeDescriptor, opExpected), 0.0001f));
>>>>>>> 5993f2d3
                }
            }
        }
    }

    GIVEN("A 3D setting with a single ray")
    {
        IndexVector_t volumeDims(3), sinoDims(3);
        const index_t volSize = 3;
        const index_t detectorSize = 1;
        const index_t numImgs = 1;
        volumeDims << volSize, volSize, volSize;
        sinoDims << detectorSize, detectorSize, numImgs;
        DataDescriptor volumeDescriptor(volumeDims);
        DataDescriptor sinoDescriptor(sinoDims);
        DataContainer volume(volumeDescriptor);
        DataContainer sino(sinoDescriptor);
        std::vector<Geometry> geom;

        RealVector_t backProj(volSize * volSize * volSize);

        WHEN("A ray with an angle of 30 degrees goes through the center of the volume")
        {
            // In this case the ray enters and exits the volume along the main direction
<<<<<<< HEAD
            geom.emplace_back(volSize * 20, volSize, volumeDescriptor, sinoDescriptor, pi / 6);
=======
            geom.emplace_back(volSize * 20, volSize, volumeDescriptor, sinoDescriptor, pi_t / 6);
>>>>>>> 5993f2d3
            JosephsMethod op(volumeDescriptor, sinoDescriptor, geom,
                             JosephsMethod<>::Interpolation::LINEAR);

            THEN("The ray intersects the correct voxels")
            {
                volume = 1;
                volume(1, 1, 1) = 0;
                volume(2, 1, 0) = 0;
                volume(1, 1, 0) = 0;
                volume(0, 1, 2) = 0;
                volume(1, 1, 2) = 0;

                op.apply(volume, sino);
                REQUIRE(sino[0] == Approx(0).margin(1e-5));

                AND_THEN("The correct weighting is applied")
                {
                    volume(1, 1, 1) = 1;
                    volume(2, 1, 0) = 3;
                    volume(1, 1, 2) = 2;

                    op.apply(volume, sino);
<<<<<<< HEAD
                    REQUIRE(sino[0] == Approx(2 / sqrt(3) + 2 - 4.0 / 3 + 4 / sqrt(3)));

                    sino[0] = 1;
                    backProj << 0, 0, 0, 0, 2 / sqrt(3) - 2.0 / 3, 2.0 / 3, 0, 0, 0,

                        0, 0, 0, 0, 2 / sqrt(3), 0, 0, 0, 0,

                        0, 0, 0, 2.0 / 3, 2 / sqrt(3) - 2.0 / 3, 0, 0, 0, 0;
=======
                    REQUIRE(sino[0]
                            == Approx(2 / std::sqrt(3.f) + 2 - 4.0f / 3 + 4 / std::sqrt(3.f)));

                    sino[0] = 1;
                    backProj << 0, 0, 0, 0, 2 / std::sqrt(3.f) - 2.0f / 3, 2.0f / 3, 0, 0, 0,

                        0, 0, 0, 0, 2 / std::sqrt(3.f), 0, 0, 0, 0,

                        0, 0, 0, 2.0f / 3, 2 / std::sqrt(3.f) - 2.0f / 3, 0, 0, 0, 0;
>>>>>>> 5993f2d3

                    op.applyAdjoint(sino, volume);
                    REQUIRE(isApprox(volume, DataContainer(volumeDescriptor, backProj)));
                }
            }
        }

        WHEN("A ray with an angle of 30 degrees enters through the right border")
        {
            // In this case the ray enters through a border orthogonal to a non-main direction
<<<<<<< HEAD
            geom.emplace_back(volSize * 20, volSize, volumeDescriptor, sinoDescriptor, pi / 6, 0.0,
                              0.0, 0.0, 0.0, 1);
=======
            geom.emplace_back(volSize * 20, volSize, volumeDescriptor, sinoDescriptor, pi_t / 6,
                              0.0, 0.0, 0.0, 0.0, 1);
>>>>>>> 5993f2d3
            JosephsMethod op(volumeDescriptor, sinoDescriptor, geom,
                             JosephsMethod<>::Interpolation::LINEAR);

            THEN("The ray intersects the correct voxels")
            {
                volume = 1;
                volume(2, 1, 1) = 0;
                volume(2, 1, 0) = 0;
                volume(2, 1, 2) = 0;
                volume(1, 1, 2) = 0;

                op.apply(volume, sino);
                REQUIRE(sino[0] == Approx(0).margin(1e-5));

                AND_THEN("The correct weighting is applied")
                {
                    volume(2, 1, 0) = 4;
                    volume(1, 1, 2) = 3;
                    volume(2, 1, 1) = 1;

                    op.apply(volume, sino);
                    REQUIRE(sino[0]
<<<<<<< HEAD
                            == Approx((sqrt(3) + 1) * (1 - 1 / sqrt(3)) + 3 - sqrt(3) / 2
                                      + 2 / sqrt(3)));

                    sino[0] = 1;
                    backProj << 0, 0, 0, 0, 0, ((sqrt(3) + 1) / 4) * (1 - 1 / sqrt(3)), 0, 0, 0,

                        0, 0, 0, 0, 0, 2 / sqrt(3) + 1 - sqrt(3) / 2, 0, 0, 0,

                        0, 0, 0, 0, 2.0 / 3, 2 / sqrt(3) - 2.0 / 3, 0, 0, 0;
=======
                            == Approx((std::sqrt(3.f) + 1) * (1 - 1 / std::sqrt(3.f)) + 3
                                      - std::sqrt(3.f) / 2 + 2 / std::sqrt(3.f)));

                    sino[0] = 1;
                    backProj << 0, 0, 0, 0, 0,
                        ((std::sqrt(3.f) + 1) / 4) * (1 - 1 / std::sqrt(3.f)), 0, 0, 0,

                        0, 0, 0, 0, 0, 2 / std::sqrt(3.f) + 1 - std::sqrt(3.f) / 2, 0, 0, 0,

                        0, 0, 0, 0, 2.0f / 3, 2 / std::sqrt(3.f) - 2.0f / 3, 0, 0, 0;
>>>>>>> 5993f2d3

                    op.applyAdjoint(sino, volume);
                    REQUIRE(isApprox(volume, DataContainer(volumeDescriptor, backProj)));
                }
            }
        }

        WHEN("A ray with an angle of 30 degrees exits through the left border")
        {
            // In this case the ray exit through a border orthogonal to a non-main direction
<<<<<<< HEAD
            geom.emplace_back(volSize * 20, volSize, volumeDescriptor, sinoDescriptor, pi / 6, 0.0,
                              0.0, 0.0, 0.0, -1);
=======
            geom.emplace_back(volSize * 20, volSize, volumeDescriptor, sinoDescriptor, pi_t / 6,
                              0.0, 0.0, 0.0, 0.0, -1);
>>>>>>> 5993f2d3
            JosephsMethod op(volumeDescriptor, sinoDescriptor, geom,
                             JosephsMethod<>::Interpolation::LINEAR);

            THEN("The ray intersects the correct voxels")
            {
                volume = 1;
                volume(0, 1, 0) = 0;
                volume(1, 1, 0) = 0;
                volume(0, 1, 1) = 0;
                volume(0, 1, 2) = 0;

                op.apply(volume, sino);
                REQUIRE(sino[0] == Approx(0).margin(1e-5));

                AND_THEN("The correct weighting is applied")
                {
                    volume(0, 1, 2) = 4;
                    volume(1, 1, 0) = 3;
                    volume(0, 1, 1) = 1;

                    op.apply(volume, sino);
                    REQUIRE(sino[0]
<<<<<<< HEAD
                            == Approx((sqrt(3) + 1) * (1 - 1 / sqrt(3)) + 3 - sqrt(3) / 2
                                      + 2 / sqrt(3)));

                    sino[0] = 1;
                    backProj << 0, 0, 0, 2 / sqrt(3) - 2.0 / 3, 2.0 / 3, 0, 0, 0, 0,

                        0, 0, 0, 2 / sqrt(3) + 1 - sqrt(3) / 2, 0, 0, 0, 0, 0,

                        0, 0, 0, ((sqrt(3) + 1) / 4) * (1 - 1 / sqrt(3)), 0, 0, 0, 0, 0;
=======
                            == Approx((std::sqrt(3.f) + 1) * (1 - 1 / std::sqrt(3.f)) + 3
                                      - std::sqrt(3.f) / 2 + 2 / std::sqrt(3.f)));

                    sino[0] = 1;
                    backProj << 0, 0, 0, 2 / std::sqrt(3.f) - 2.0f / 3, 2.0f / 3, 0, 0, 0, 0,

                        0, 0, 0, 2 / std::sqrt(3.f) + 1 - std::sqrt(3.f) / 2, 0, 0, 0, 0, 0,

                        0, 0, 0, ((std::sqrt(3.f) + 1) / 4) * (1 - 1 / std::sqrt(3.f)), 0, 0, 0, 0,
                        0;
>>>>>>> 5993f2d3

                    op.applyAdjoint(sino, volume);
                    REQUIRE(isApprox(volume, DataContainer(volumeDescriptor, backProj)));
                }
            }
        }

        WHEN("A ray with an angle of 30 degrees only intersects a single voxel")
        {
            // special case - no interior voxels, entry and exit voxels are the same
<<<<<<< HEAD
            geom.emplace_back(volSize * 20, volSize, volumeDescriptor, sinoDescriptor, pi / 6, 0.0,
                              0.0, 0.0, 0.0, -2);
=======
            geom.emplace_back(volSize * 20, volSize, volumeDescriptor, sinoDescriptor, pi_t / 6,
                              0.0, 0.0, 0.0, 0.0, -2);
>>>>>>> 5993f2d3
            JosephsMethod op(volumeDescriptor, sinoDescriptor, geom,
                             JosephsMethod<>::Interpolation::LINEAR);

            THEN("The ray intersects the correct voxels")
            {
                volume = 1;
                volume(0, 1, 0) = 0;

                op.apply(volume, sino);
                REQUIRE(sino[0] == Approx(0).margin(1e-5));

                AND_THEN("The correct weighting is applied")
                {
                    volume(0, 1, 0) = 1;

                    op.apply(volume, sino);
<<<<<<< HEAD
                    REQUIRE(sino[0] == Approx(sqrt(3) - 1));

                    sino[0] = 1;
                    backProj << 0, 0, 0, sqrt(3) - 1, 0, 0, 0, 0, 0,
=======
                    REQUIRE(sino[0] == Approx(std::sqrt(3.f) - 1));

                    sino[0] = 1;
                    backProj << 0, 0, 0, std::sqrt(3.f) - 1, 0, 0, 0, 0, 0,
>>>>>>> 5993f2d3

                        0, 0, 0, 0, 0, 0, 0, 0, 0,

                        0, 0, 0, 0, 0, 0, 0, 0, 0;

                    op.applyAdjoint(sino, volume);
                    REQUIRE(isApprox(volume, DataContainer(volumeDescriptor, backProj)));
                }
            }
        }
    }
}<|MERGE_RESOLUTION|>--- conflicted
+++ resolved
@@ -83,11 +83,7 @@
 
         WHEN("We have a single ray with 90 degrees")
         {
-<<<<<<< HEAD
-            geom.emplace_back(100, 5, pi / 2, domain, range);
-=======
             geom.emplace_back(100, 5, pi_t / 2, domain, range);
->>>>>>> 5993f2d3
             auto op = JosephsMethod(domain, range, geom);
 
             THEN("A^t A x should be close to the original data")
@@ -109,11 +105,7 @@
 
         WHEN("We have a single ray with 90 degrees")
         {
-<<<<<<< HEAD
-            geom.emplace_back(100, 5, 3 * pi / 2., domain, range);
-=======
             geom.emplace_back(100, 5, 3 * pi_t / 2., domain, range);
->>>>>>> 5993f2d3
             auto op = JosephsMethod(domain, range, geom);
 
             THEN("A^t A x should be close to the original data")
@@ -135,11 +127,7 @@
 
         WHEN("We have a single ray with 90 degrees")
         {
-<<<<<<< HEAD
-            geom.emplace_back(100, 5, 45 * pi / 180., domain, range);
-=======
             geom.emplace_back(100, 5, 45 * pi_t / 180., domain, range);
->>>>>>> 5993f2d3
             auto op = JosephsMethod(domain, range, geom);
 
             THEN("A^t A x should be close to the original data")
@@ -153,21 +141,13 @@
                 cmp << 10, 0, 0, 0, 0, 0, 10, 0, 0, 0, 0, 0, 10, 0, 0, 0, 0, 0, 10, 0, 0, 0, 0, 0,
                     10;
 
-<<<<<<< HEAD
-                REQUIRE(isApprox(DataContainer(domain, cmp), AtAx, 0.0001));
-=======
                 REQUIRE(isApprox(DataContainer(domain, cmp), AtAx, 0.0001f));
->>>>>>> 5993f2d3
             }
         }
 
         WHEN("We have a single ray with 90 degrees")
         {
-<<<<<<< HEAD
-            geom.emplace_back(100, 5, 225 * pi / 180., domain, range);
-=======
             geom.emplace_back(100, 5, 225 * pi_t / 180., domain, range);
->>>>>>> 5993f2d3
             auto op = JosephsMethod(domain, range, geom);
 
             THEN("A^t A x should be close to the original data")
@@ -181,11 +161,7 @@
                 cmp << 10, 0, 0, 0, 0, 0, 10, 0, 0, 0, 0, 0, 10, 0, 0, 0, 0, 0, 10, 0, 0, 0, 0, 0,
                     10;
 
-<<<<<<< HEAD
-                REQUIRE(isApprox(DataContainer(domain, cmp), AtAx, 0.0001));
-=======
                 REQUIRE(isApprox(DataContainer(domain, cmp), AtAx, 0.0001f));
->>>>>>> 5993f2d3
             }
         }
     }
@@ -218,15 +194,9 @@
         WHEN("We have a single ray with 0, 90, 180, 270 degrees")
         {
             geom.emplace_back(100, 5, 0, domain, range);
-<<<<<<< HEAD
-            geom.emplace_back(100, 5, pi / 2, domain, range);
-            geom.emplace_back(100, 5, pi, domain, range);
-            geom.emplace_back(100, 5, 3 * pi / 2, domain, range);
-=======
             geom.emplace_back(100, 5, pi_t / 2, domain, range);
             geom.emplace_back(100, 5, pi_t, domain, range);
             geom.emplace_back(100, 5, 3 * pi_t / 2, domain, range);
->>>>>>> 5993f2d3
             auto op = JosephsMethod(domain, range, geom);
 
             THEN("A^t A x should be close to the original data")
@@ -262,11 +232,7 @@
         DataContainer sino(sinoDescriptor);
         std::vector<Geometry> geom;
         for (std::size_t i = 0; i < numImgs; i++) {
-<<<<<<< HEAD
-            real_t angle = i * 2 * pi / 50;
-=======
             real_t angle = static_cast<real_t>(i * 2) * pi_t / 50;
->>>>>>> 5993f2d3
             geom.emplace_back(20 * volSize, volSize, angle, volumeDescriptor, sinoDescriptor);
         }
 
@@ -282,25 +248,15 @@
                  "performed in a different order)")
             {
                 op.apply(volume, sino);
-<<<<<<< HEAD
 
                 opClone->apply(volume, sinoClone);
                 REQUIRE(isApprox(sino, sinoClone));
 
                 op.applyAdjoint(sino, volume);
                 opClone->applyAdjoint(sino, volumeClone);
-                REQUIRE((volume - volumeClone).squaredL2Norm() == Approx(0.0).margin(1e-5));
-=======
-
-                opClone->apply(volume, sinoClone);
-                REQUIRE(isApprox(sino, sinoClone));
-
-                op.applyAdjoint(sino, volume);
-                opClone->applyAdjoint(sino, volumeClone);
 
                 DataContainer resultsDifference = volume - volumeClone;
                 REQUIRE(resultsDifference.squaredL2Norm() == Approx(0.0).margin(1e-5));
->>>>>>> 5993f2d3
             }
         }
     }
@@ -446,17 +402,10 @@
         {
             geom.emplace_back(20 * volSize, volSize, 0.0, volumeDescriptor, sinoDescriptor, 0.0,
                               -volSize);
-<<<<<<< HEAD
-
-            JosephsMethod op(volumeDescriptor, sinoDescriptor, geom,
-                             JosephsMethod<>::Interpolation::LINEAR);
-
-=======
-
-            JosephsMethod op(volumeDescriptor, sinoDescriptor, geom,
-                             JosephsMethod<>::Interpolation::LINEAR);
-
->>>>>>> 5993f2d3
+
+            JosephsMethod op(volumeDescriptor, sinoDescriptor, geom,
+                             JosephsMethod<>::Interpolation::LINEAR);
+
             THEN("Result of forward projection is zero")
             {
                 op.apply(volume, sino);
@@ -474,13 +423,8 @@
 
         WHEN("Tracing along a x-axis-aligned ray with a negative y-coordinate of origin")
         {
-<<<<<<< HEAD
-            geom.emplace_back(20 * volSize, volSize, pi / 2, volumeDescriptor, sinoDescriptor, 0.0,
-                              0.0, volSize);
-=======
             geom.emplace_back(20 * volSize, volSize, pi_t / 2, volumeDescriptor, sinoDescriptor,
                               0.0, 0.0, volSize);
->>>>>>> 5993f2d3
 
             JosephsMethod op(volumeDescriptor, sinoDescriptor, geom,
                              JosephsMethod<>::Interpolation::LINEAR);
@@ -503,13 +447,8 @@
         WHEN("Tracing along a x-axis-aligned ray with a y-coordinate of origin beyond the bounding "
              "box")
         {
-<<<<<<< HEAD
-            geom.emplace_back(20 * volSize, volSize, pi / 2, volumeDescriptor, sinoDescriptor, 0.0,
-                              0.0, -volSize);
-=======
             geom.emplace_back(20 * volSize, volSize, pi_t / 2, volumeDescriptor, sinoDescriptor,
                               0.0, 0.0, -volSize);
->>>>>>> 5993f2d3
 
             JosephsMethod op(volumeDescriptor, sinoDescriptor, geom,
                              JosephsMethod<>::Interpolation::LINEAR);
@@ -548,14 +487,9 @@
 
         const index_t numCases = 9;
         real_t alpha[numCases] = {0.0, 0.0, 0.0, 0.0, 0.0, 0.0, 0.0, 0.0, 0.0};
-<<<<<<< HEAD
-        real_t beta[numCases] = {0.0, 0.0, 0.0, 0.0, 0.0, 0.0, pi / 2, pi / 2, pi / 2};
-        real_t gamma[numCases] = {0.0, 0.0, 0.0, pi / 2, pi / 2, pi / 2, pi / 2, pi / 2, pi / 2};
-=======
         real_t beta[numCases] = {0.0, 0.0, 0.0, 0.0, 0.0, 0.0, pi_t / 2, pi_t / 2, pi_t / 2};
         real_t gamma[numCases] = {0.0,      0.0,      0.0,      pi_t / 2, pi_t / 2,
                                   pi_t / 2, pi_t / 2, pi_t / 2, pi_t / 2};
->>>>>>> 5993f2d3
         real_t offsetx[numCases] = {volSize, 0.0, volSize, 0.0, 0.0, 0.0, volSize, 0.0, volSize};
         real_t offsety[numCases] = {0.0, volSize, volSize, volSize, 0.0, volSize, 0.0, 0.0, 0.0};
         real_t offsetz[numCases] = {0.0, 0.0, 0.0, 0.0, volSize, volSize, 0.0, volSize, volSize};
@@ -607,11 +541,7 @@
         std::vector<Geometry> geom;
 
         const index_t numCases = 4;
-<<<<<<< HEAD
-        const real_t angles[numCases] = {0.0, pi / 2, pi, 3 * pi / 2};
-=======
         const real_t angles[numCases] = {0.0, pi_t / 2, pi_t, 3 * pi_t / 2};
->>>>>>> 5993f2d3
         RealVector_t backProj[2];
         backProj[0].resize(volSize * volSize);
         backProj[1].resize(volSize * volSize);
@@ -768,13 +698,8 @@
         std::vector<Geometry> geom;
 
         const index_t numCases = 6;
-<<<<<<< HEAD
-        real_t beta[numCases] = {0.0, 0.0, 0.0, 0.0, pi / 2, 3 * pi / 2};
-        real_t gamma[numCases] = {0.0, pi, pi / 2, 3 * pi / 2, pi / 2, 3 * pi / 2};
-=======
         real_t beta[numCases] = {0.0, 0.0, 0.0, 0.0, pi_t / 2, 3 * pi_t / 2};
         real_t gamma[numCases] = {0.0, pi_t, pi_t / 2, 3 * pi_t / 2, pi_t / 2, 3 * pi_t / 2};
->>>>>>> 5993f2d3
         std::string al[numCases] = {"z", "-z", "x", "-x", "y", "-y"};
 
         RealVector_t backProj[numCases];
@@ -1012,13 +937,8 @@
 
         WHEN("x-, y and z-axis-aligned rays are present")
         {
-<<<<<<< HEAD
-            real_t beta[numImgs] = {0.0, 0.0, 0.0, 0.0, pi / 2, 3 * pi / 2};
-            real_t gamma[numImgs] = {0.0, pi, pi / 2, 3 * pi / 2, pi / 2, 3 * pi / 2};
-=======
             real_t beta[numImgs] = {0.0, 0.0, 0.0, 0.0, pi_t / 2, 3 * pi_t / 2};
             real_t gamma[numImgs] = {0.0, pi_t, pi_t / 2, 3 * pi_t / 2, pi_t / 2, 3 * pi_t / 2};
->>>>>>> 5993f2d3
 
             for (index_t i = 0; i < numImgs; i++)
                 geom.emplace_back(volSize * 20, volSize, volumeDescriptor, sinoDescriptor, gamma[i],
@@ -1081,19 +1001,11 @@
         {
             // In this case the ray enters and exits the volume through the borders along the main
             // direction Weighting for all interpolated values should be the same
-<<<<<<< HEAD
-            geom.emplace_back(volSize * 20, volSize, -pi / 6, volumeDescriptor, sinoDescriptor);
-            JosephsMethod op(volumeDescriptor, sinoDescriptor, geom,
-                             JosephsMethod<>::Interpolation::LINEAR);
-
-            real_t weight = 2 / sqrt(3);
-=======
             geom.emplace_back(volSize * 20, volSize, -pi_t / 6, volumeDescriptor, sinoDescriptor);
             JosephsMethod op(volumeDescriptor, sinoDescriptor, geom,
                              JosephsMethod<>::Interpolation::LINEAR);
 
             real_t weight = static_cast<real_t>(2 / std::sqrt(3.f));
->>>>>>> 5993f2d3
             THEN("Ray intersects the correct pixels")
             {
                 volume = 1;
@@ -1124,19 +1036,12 @@
                     sino[0] = 1;
 
                     RealVector_t opExpected(volSize * volSize);
-<<<<<<< HEAD
-                    opExpected << 0, 0, (3 - sqrt(3)) / 2, (sqrt(3) - 1) / 2, 0,
-                        (sqrt(3) - 1) / (2 * sqrt(3)), (sqrt(3) + 1) / (2 * sqrt(3)), 0, 0,
-                        (sqrt(3) + 1) / (2 * sqrt(3)), (sqrt(3) - 1) / (2 * sqrt(3)), 0,
-                        (sqrt(3) - 1) / 2, (3 - sqrt(3)) / 2, 0, 0;
-=======
                     opExpected << 0, 0, (3 - std::sqrt(3.f)) / 2, (std::sqrt(3.f) - 1) / 2, 0,
                         (std::sqrt(3.f) - 1) / (2 * std::sqrt(3.f)),
                         (std::sqrt(3.f) + 1) / (2 * std::sqrt(3.f)), 0, 0,
                         (std::sqrt(3.f) + 1) / (2 * std::sqrt(3.f)),
                         (std::sqrt(3.f) - 1) / (2 * std::sqrt(3.f)), 0, (std::sqrt(3.f) - 1) / 2,
                         (3 - std::sqrt(3.f)) / 2, 0, 0;
->>>>>>> 5993f2d3
 
                     opExpected *= weight;
                     op.applyAdjoint(sino, volume);
@@ -1150,13 +1055,8 @@
             // In this case the ray exits through a border along the main ray direction, but enters
             // through a border not along the main direction First pixel should be weighted
             // differently
-<<<<<<< HEAD
-            geom.emplace_back(volSize * 20, volSize, -pi / 6, volumeDescriptor, sinoDescriptor, 0.0,
-                              sqrt(3));
-=======
             geom.emplace_back(volSize * 20, volSize, -pi_t / 6, volumeDescriptor, sinoDescriptor,
                               0.0, std::sqrt(3.f));
->>>>>>> 5993f2d3
             JosephsMethod op(volumeDescriptor, sinoDescriptor, geom,
                              JosephsMethod<>::Interpolation::LINEAR);
 
@@ -1181,28 +1081,13 @@
 
                     op.apply(volume, sino);
                     REQUIRE(sino[0]
-<<<<<<< HEAD
-                            == Approx((4 - 2 * sqrt(3)) * (sqrt(3) - 1)
-                                      + (2 / sqrt(3)) * (3 - 8 * sqrt(3) / 6))
-=======
                             == Approx((4 - 2 * std::sqrt(3.f)) * (std::sqrt(3.f) - 1)
                                       + (2 / std::sqrt(3.f)) * (3 - 8 * std::sqrt(3.f) / 6))
->>>>>>> 5993f2d3
                                    .epsilon(0.005));
 
                     sino[0] = 1;
 
                     RealVector_t opExpected(volSize * volSize);
-<<<<<<< HEAD
-                    opExpected << 0, 0, 0, 0, 0, 0, 0, (4 - 2 * sqrt(3)) * (sqrt(3) - 1), 0, 0,
-                        (2 / sqrt(3)) * (1.5 - 5 * sqrt(3) / 6),
-                        (4 - 2 * sqrt(3)) * (2 - sqrt(3)) + (2 / sqrt(3)) * (5 * sqrt(3) / 6 - 0.5),
-                        0, 0, (2 / sqrt(3)) * (1.5 - sqrt(3) / 2),
-                        (2 / sqrt(3)) * (sqrt(3) / 2 - 0.5);
-
-                    op.applyAdjoint(sino, volume);
-                    REQUIRE(isApprox(volume, DataContainer(volumeDescriptor, opExpected), 0.0001));
-=======
                     opExpected << 0, 0, 0, 0, 0, 0, 0,
                         (4 - 2 * std::sqrt(3.f)) * (std::sqrt(3.f) - 1), 0, 0,
                         static_cast<real_t>(2 / std::sqrt(3.f))
@@ -1214,7 +1099,6 @@
 
                     op.applyAdjoint(sino, volume);
                     REQUIRE(isApprox(volume, DataContainer(volumeDescriptor, opExpected), 0.0001f));
->>>>>>> 5993f2d3
                 }
             }
         }
@@ -1224,13 +1108,8 @@
             // In this case the ray enters through a border along the main ray direction, but exits
             // through a border not along the main direction Last pixel should be weighted
             // differently
-<<<<<<< HEAD
-            geom.emplace_back(volSize * 20, volSize, -pi / 6, volumeDescriptor, sinoDescriptor, 0.0,
-                              -sqrt(3));
-=======
             geom.emplace_back(volSize * 20, volSize, -pi_t / 6, volumeDescriptor, sinoDescriptor,
                               0.0, -std::sqrt(3.f));
->>>>>>> 5993f2d3
             JosephsMethod op(volumeDescriptor, sinoDescriptor, geom,
                              JosephsMethod<>::Interpolation::LINEAR);
 
@@ -1254,30 +1133,18 @@
 
                     op.apply(volume, sino);
                     REQUIRE(sino[0]
-<<<<<<< HEAD
-                            == Approx((sqrt(3) - 1) + (5.0 / 3.0 - 1 / sqrt(3))
-                                      + (4 - 2 * sqrt(3)) * (2 - sqrt(3)))
-=======
                             == Approx((std::sqrt(3.f) - 1) + (5.0 / 3.0 - 1 / std::sqrt(3.f))
                                       + (4 - 2 * std::sqrt(3.f)) * (2 - std::sqrt(3.f)))
->>>>>>> 5993f2d3
                                    .epsilon(0.005));
 
                     sino[0] = 1;
 
                     RealVector_t opExpected(volSize * volSize);
-<<<<<<< HEAD
-                    opExpected << 1 - 1 / sqrt(3), sqrt(3) - 1, 0, 0,
-                        (5.0 / 3.0 - 1 / sqrt(3)) + (4 - 2 * sqrt(3)) * (2 - sqrt(3)),
-                        sqrt(3) - 5.0 / 3.0, 0, 0, (sqrt(3) - 1) * (4 - 2 * sqrt(3)), 0, 0, 0, 0, 0,
-                        0, 0;
-=======
                     opExpected << 1 - 1 / std::sqrt(3.f), std::sqrt(3.f) - 1, 0, 0,
                         (5.0f / 3.0f - 1 / std::sqrt(3.f))
                             + (4 - 2 * std::sqrt(3.f)) * (2 - std::sqrt(3.f)),
                         std::sqrt(3.f) - 5.0f / 3.0f, 0, 0,
                         (std::sqrt(3.f) - 1) * (4 - 2 * std::sqrt(3.f)), 0, 0, 0, 0, 0, 0, 0;
->>>>>>> 5993f2d3
 
                     op.applyAdjoint(sino, volume);
                     REQUIRE(isApprox(volume, DataContainer(volumeDescriptor, opExpected)));
@@ -1288,13 +1155,8 @@
         WHEN("Projecting under an angle of 30 degrees and ray only intersects a single pixel")
         {
             // This is a special case that is handled separately in both forward and backprojection
-<<<<<<< HEAD
-            geom.emplace_back(volSize * 20, volSize, -pi / 6, volumeDescriptor, sinoDescriptor, 0.0,
-                              -2 - sqrt(3) / 2);
-=======
             geom.emplace_back(volSize * 20, volSize, -pi_t / 6, volumeDescriptor, sinoDescriptor,
                               0.0, -2 - std::sqrt(3.f) / 2);
->>>>>>> 5993f2d3
             JosephsMethod op(volumeDescriptor, sinoDescriptor, geom,
                              JosephsMethod<>::Interpolation::LINEAR);
 
@@ -1306,15 +1168,6 @@
                 op.apply(volume, sino);
                 DataContainer zero(sinoDescriptor);
                 REQUIRE(sino == zero);
-<<<<<<< HEAD
-
-                AND_THEN("The correct weighting is applied")
-                {
-                    volume(0, 0) = 1;
-
-                    op.apply(volume, sino);
-                    REQUIRE(sino[0] == Approx(1 / sqrt(3)).epsilon(0.005));
-=======
 
                 AND_THEN("The correct weighting is applied")
                 {
@@ -1322,16 +1175,11 @@
 
                     op.apply(volume, sino);
                     REQUIRE(sino[0] == Approx(1 / std::sqrt(3.f)).epsilon(0.005));
->>>>>>> 5993f2d3
 
                     sino[0] = 1;
 
                     RealVector_t opExpected(volSize * volSize);
-<<<<<<< HEAD
-                    opExpected << 1 / sqrt(3), 0, 0, 0, 0, 0, 0, 0, 0, 0, 0, 0, 0, 0, 0, 0;
-=======
                     opExpected << 1 / std::sqrt(3.f), 0, 0, 0, 0, 0, 0, 0, 0, 0, 0, 0, 0, 0, 0, 0;
->>>>>>> 5993f2d3
 
                     op.applyAdjoint(sino, volume);
                     REQUIRE(isApprox(volume, DataContainer(volumeDescriptor, opExpected)));
@@ -1343,20 +1191,12 @@
         {
             // In this case the ray enters and exits the volume through the borders along the main
             // direction Weighting for all interpolated values should be the same
-<<<<<<< HEAD
-            geom.emplace_back(volSize * 20, volSize, -2 * pi / 3, volumeDescriptor, sinoDescriptor);
-            JosephsMethod op(volumeDescriptor, sinoDescriptor, geom,
-                             JosephsMethod<>::Interpolation::LINEAR);
-
-            real_t weight = 2 / sqrt(3);
-=======
             geom.emplace_back(volSize * 20, volSize, -2 * pi_t / 3, volumeDescriptor,
                               sinoDescriptor);
             JosephsMethod op(volumeDescriptor, sinoDescriptor, geom,
                              JosephsMethod<>::Interpolation::LINEAR);
 
             real_t weight = 2 / std::sqrt(3.f);
->>>>>>> 5993f2d3
             THEN("Ray intersects the correct pixels")
             {
                 volume = 1;
@@ -1388,19 +1228,12 @@
 
                     RealVector_t opExpected(volSize * volSize);
 
-<<<<<<< HEAD
-                    opExpected << (sqrt(3) - 1) / 2, 0, 0, 0, (3 - sqrt(3)) / 2,
-                        (sqrt(3) + 1) / (2 * sqrt(3)), (sqrt(3) - 1) / (2 * sqrt(3)), 0, 0,
-                        (sqrt(3) - 1) / (2 * sqrt(3)), (sqrt(3) + 1) / (2 * sqrt(3)),
-                        (3 - sqrt(3)) / 2, 0, 0, 0, (sqrt(3) - 1) / 2;
-=======
                     opExpected << (std::sqrt(3.f) - 1) / 2, 0, 0, 0, (3 - std::sqrt(3.f)) / 2,
                         (std::sqrt(3.f) + 1) / (2 * std::sqrt(3.f)),
                         (std::sqrt(3.f) - 1) / (2 * std::sqrt(3.f)), 0, 0,
                         (std::sqrt(3.f) - 1) / (2 * std::sqrt(3.f)),
                         (std::sqrt(3.f) + 1) / (2 * std::sqrt(3.f)), (3 - std::sqrt(3.f)) / 2, 0, 0,
                         0, (std::sqrt(3.f) - 1) / 2;
->>>>>>> 5993f2d3
 
                     opExpected *= weight;
                     op.applyAdjoint(sino, volume);
@@ -1414,13 +1247,8 @@
             // In this case the ray exits through a border along the main ray direction, but enters
             // through a border not along the main direction First pixel should be weighted
             // differently
-<<<<<<< HEAD
-            geom.emplace_back(volSize * 20, volSize, -2 * pi / 3, volumeDescriptor, sinoDescriptor,
-                              0.0, 0.0, sqrt(3));
-=======
             geom.emplace_back(volSize * 20, volSize, -2 * pi_t / 3, volumeDescriptor,
                               sinoDescriptor, 0.0, 0.0, std::sqrt(3.f));
->>>>>>> 5993f2d3
             JosephsMethod op(volumeDescriptor, sinoDescriptor, geom,
                              JosephsMethod<>::Interpolation::LINEAR);
 
@@ -1444,26 +1272,11 @@
                     volume(1, 3) = 1;
 
                     op.apply(volume, sino);
-<<<<<<< HEAD
-                    REQUIRE(sino[0] == Approx((4 - 2 * sqrt(3)) + (2 / sqrt(3))));
-=======
                     REQUIRE(sino[0] == Approx((4 - 2 * std::sqrt(3.f)) + (2 / std::sqrt(3.f))));
->>>>>>> 5993f2d3
 
                     sino[0] = 1;
 
                     RealVector_t opExpected(volSize * volSize);
-<<<<<<< HEAD
-
-                    opExpected << 0, 0, 0, 0, 0, 0, 0, 0, (2 / sqrt(3)) * (1.5 - sqrt(3) / 2),
-                        (2 / sqrt(3)) * (1.5 - 5 * sqrt(3) / 6), 0, 0,
-                        (2 / sqrt(3)) * (sqrt(3) / 2 - 0.5),
-                        (4 - 2 * sqrt(3)) * (2 - sqrt(3)) + (2 / sqrt(3)) * (5 * sqrt(3) / 6 - 0.5),
-                        (4 - 2 * sqrt(3)) * (sqrt(3) - 1), 0;
-
-                    op.applyAdjoint(sino, volume);
-                    REQUIRE(isApprox(volume, DataContainer(volumeDescriptor, opExpected), 0.0001));
-=======
 
                     opExpected << 0, 0, 0, 0, 0, 0, 0, 0,
                         (2 / std::sqrt(3.f)) * (1.5f - std::sqrt(3.f) / 2),
@@ -1475,7 +1288,6 @@
 
                     op.applyAdjoint(sino, volume);
                     REQUIRE(isApprox(volume, DataContainer(volumeDescriptor, opExpected), 0.0001f));
->>>>>>> 5993f2d3
                 }
             }
         }
@@ -1485,13 +1297,8 @@
             // In this case the ray enters through a border along the main ray direction, but exits
             // through a border not along the main direction Last pixel should be weighted
             // differently
-<<<<<<< HEAD
-            geom.emplace_back(volSize * 20, volSize, -2 * pi / 3, volumeDescriptor, sinoDescriptor,
-                              0.0, 0.0, -sqrt(3));
-=======
             geom.emplace_back(volSize * 20, volSize, -2 * pi_t / 3, volumeDescriptor,
                               sinoDescriptor, 0.0, 0.0, -std::sqrt(3.f));
->>>>>>> 5993f2d3
             JosephsMethod op(volumeDescriptor, sinoDescriptor, geom,
                              JosephsMethod<>::Interpolation::LINEAR);
 
@@ -1507,18 +1314,6 @@
                 op.apply(volume, sino);
                 DataContainer zero(sinoDescriptor);
                 REQUIRE(sino == zero);
-<<<<<<< HEAD
-
-                AND_THEN("The correct weighting is applied")
-                {
-                    volume(2, 0) = 1;
-                    volume(3, 1) = 1;
-
-                    op.apply(volume, sino);
-                    REQUIRE(sino[0]
-                            == Approx((sqrt(3) - 1) + (5.0 / 3.0 - 1 / sqrt(3))
-                                      + (4 - 2 * sqrt(3)) * (2 - sqrt(3)))
-=======
 
                 AND_THEN("The correct weighting is applied")
                 {
@@ -1529,20 +1324,11 @@
                     REQUIRE(sino[0]
                             == Approx((std::sqrt(3.f) - 1) + (5.0 / 3.0 - 1 / std::sqrt(3.f))
                                       + (4 - 2 * std::sqrt(3.f)) * (2 - std::sqrt(3.f)))
->>>>>>> 5993f2d3
                                    .epsilon(0.005));
 
                     sino[0] = 1;
 
                     RealVector_t opExpected(volSize * volSize);
-<<<<<<< HEAD
-
-                    opExpected << 0, (sqrt(3) - 1) * (4 - 2 * sqrt(3)),
-                        (5.0 / 3.0 - 1 / sqrt(3)) + (4 - 2 * sqrt(3)) * (2 - sqrt(3)),
-                        1 - 1 / sqrt(3), 0, 0, sqrt(3) - 5.0 / 3.0, sqrt(3) - 1, 0, 0, 0, 0, 0, 0,
-                        0, 0;
-
-=======
 
                     opExpected << 0, (std::sqrt(3.f) - 1) * (4 - 2 * std::sqrt(3.f)),
                         (5.0f / 3.0f - 1 / std::sqrt(3.f))
@@ -1550,7 +1336,6 @@
                         1 - 1 / std::sqrt(3.f), 0, 0, std::sqrt(3.f) - 5.0f / 3.0f,
                         std::sqrt(3.f) - 1, 0, 0, 0, 0, 0, 0, 0, 0;
 
->>>>>>> 5993f2d3
                     op.applyAdjoint(sino, volume);
                     REQUIRE(isApprox(volume, DataContainer(volumeDescriptor, opExpected)));
                 }
@@ -1560,13 +1345,8 @@
         WHEN("Projecting under an angle of 120 degrees and ray only intersects a single pixel")
         {
             // This is a special case that is handled separately in both forward and backprojection
-<<<<<<< HEAD
-            geom.emplace_back(volSize * 20, volSize, -2 * pi / 3, volumeDescriptor, sinoDescriptor,
-                              0.0, 0.0, -2 - sqrt(3) / 2);
-=======
             geom.emplace_back(volSize * 20, volSize, -2 * pi_t / 3, volumeDescriptor,
                               sinoDescriptor, 0.0, 0.0, -2 - std::sqrt(3.f) / 2);
->>>>>>> 5993f2d3
             JosephsMethod op(volumeDescriptor, sinoDescriptor, geom,
                              JosephsMethod<>::Interpolation::LINEAR);
 
@@ -1578,15 +1358,6 @@
                 op.apply(volume, sino);
                 DataContainer zero(sinoDescriptor);
                 REQUIRE(sino == zero);
-<<<<<<< HEAD
-
-                AND_THEN("The correct weighting is applied")
-                {
-                    volume(3, 0) = 1;
-
-                    op.apply(volume, sino);
-                    REQUIRE(sino[0] == Approx(1 / sqrt(3)).epsilon(0.005));
-=======
 
                 AND_THEN("The correct weighting is applied")
                 {
@@ -1594,22 +1365,14 @@
 
                     op.apply(volume, sino);
                     REQUIRE(sino[0] == Approx(1 / std::sqrt(3.f)).epsilon(0.005));
->>>>>>> 5993f2d3
 
                     sino[0] = 1;
 
                     RealVector_t opExpected(volSize * volSize);
-<<<<<<< HEAD
-                    opExpected << 0, 0, 0, 1 / sqrt(3), 0, 0, 0, 0, 0, 0, 0, 0, 0, 0, 0, 0;
-
-                    op.applyAdjoint(sino, volume);
-                    REQUIRE(isApprox(volume, DataContainer(volumeDescriptor, opExpected), 0.0001));
-=======
                     opExpected << 0, 0, 0, 1 / std::sqrt(3.f), 0, 0, 0, 0, 0, 0, 0, 0, 0, 0, 0, 0;
 
                     op.applyAdjoint(sino, volume);
                     REQUIRE(isApprox(volume, DataContainer(volumeDescriptor, opExpected), 0.0001f));
->>>>>>> 5993f2d3
                 }
             }
         }
@@ -1634,11 +1397,7 @@
         WHEN("A ray with an angle of 30 degrees goes through the center of the volume")
         {
             // In this case the ray enters and exits the volume along the main direction
-<<<<<<< HEAD
-            geom.emplace_back(volSize * 20, volSize, volumeDescriptor, sinoDescriptor, pi / 6);
-=======
             geom.emplace_back(volSize * 20, volSize, volumeDescriptor, sinoDescriptor, pi_t / 6);
->>>>>>> 5993f2d3
             JosephsMethod op(volumeDescriptor, sinoDescriptor, geom,
                              JosephsMethod<>::Interpolation::LINEAR);
 
@@ -1661,16 +1420,6 @@
                     volume(1, 1, 2) = 2;
 
                     op.apply(volume, sino);
-<<<<<<< HEAD
-                    REQUIRE(sino[0] == Approx(2 / sqrt(3) + 2 - 4.0 / 3 + 4 / sqrt(3)));
-
-                    sino[0] = 1;
-                    backProj << 0, 0, 0, 0, 2 / sqrt(3) - 2.0 / 3, 2.0 / 3, 0, 0, 0,
-
-                        0, 0, 0, 0, 2 / sqrt(3), 0, 0, 0, 0,
-
-                        0, 0, 0, 2.0 / 3, 2 / sqrt(3) - 2.0 / 3, 0, 0, 0, 0;
-=======
                     REQUIRE(sino[0]
                             == Approx(2 / std::sqrt(3.f) + 2 - 4.0f / 3 + 4 / std::sqrt(3.f)));
 
@@ -1680,7 +1429,6 @@
                         0, 0, 0, 0, 2 / std::sqrt(3.f), 0, 0, 0, 0,
 
                         0, 0, 0, 2.0f / 3, 2 / std::sqrt(3.f) - 2.0f / 3, 0, 0, 0, 0;
->>>>>>> 5993f2d3
 
                     op.applyAdjoint(sino, volume);
                     REQUIRE(isApprox(volume, DataContainer(volumeDescriptor, backProj)));
@@ -1691,13 +1439,8 @@
         WHEN("A ray with an angle of 30 degrees enters through the right border")
         {
             // In this case the ray enters through a border orthogonal to a non-main direction
-<<<<<<< HEAD
-            geom.emplace_back(volSize * 20, volSize, volumeDescriptor, sinoDescriptor, pi / 6, 0.0,
-                              0.0, 0.0, 0.0, 1);
-=======
             geom.emplace_back(volSize * 20, volSize, volumeDescriptor, sinoDescriptor, pi_t / 6,
                               0.0, 0.0, 0.0, 0.0, 1);
->>>>>>> 5993f2d3
             JosephsMethod op(volumeDescriptor, sinoDescriptor, geom,
                              JosephsMethod<>::Interpolation::LINEAR);
 
@@ -1720,17 +1463,6 @@
 
                     op.apply(volume, sino);
                     REQUIRE(sino[0]
-<<<<<<< HEAD
-                            == Approx((sqrt(3) + 1) * (1 - 1 / sqrt(3)) + 3 - sqrt(3) / 2
-                                      + 2 / sqrt(3)));
-
-                    sino[0] = 1;
-                    backProj << 0, 0, 0, 0, 0, ((sqrt(3) + 1) / 4) * (1 - 1 / sqrt(3)), 0, 0, 0,
-
-                        0, 0, 0, 0, 0, 2 / sqrt(3) + 1 - sqrt(3) / 2, 0, 0, 0,
-
-                        0, 0, 0, 0, 2.0 / 3, 2 / sqrt(3) - 2.0 / 3, 0, 0, 0;
-=======
                             == Approx((std::sqrt(3.f) + 1) * (1 - 1 / std::sqrt(3.f)) + 3
                                       - std::sqrt(3.f) / 2 + 2 / std::sqrt(3.f)));
 
@@ -1741,7 +1473,6 @@
                         0, 0, 0, 0, 0, 2 / std::sqrt(3.f) + 1 - std::sqrt(3.f) / 2, 0, 0, 0,
 
                         0, 0, 0, 0, 2.0f / 3, 2 / std::sqrt(3.f) - 2.0f / 3, 0, 0, 0;
->>>>>>> 5993f2d3
 
                     op.applyAdjoint(sino, volume);
                     REQUIRE(isApprox(volume, DataContainer(volumeDescriptor, backProj)));
@@ -1752,13 +1483,8 @@
         WHEN("A ray with an angle of 30 degrees exits through the left border")
         {
             // In this case the ray exit through a border orthogonal to a non-main direction
-<<<<<<< HEAD
-            geom.emplace_back(volSize * 20, volSize, volumeDescriptor, sinoDescriptor, pi / 6, 0.0,
-                              0.0, 0.0, 0.0, -1);
-=======
             geom.emplace_back(volSize * 20, volSize, volumeDescriptor, sinoDescriptor, pi_t / 6,
                               0.0, 0.0, 0.0, 0.0, -1);
->>>>>>> 5993f2d3
             JosephsMethod op(volumeDescriptor, sinoDescriptor, geom,
                              JosephsMethod<>::Interpolation::LINEAR);
 
@@ -1781,17 +1507,6 @@
 
                     op.apply(volume, sino);
                     REQUIRE(sino[0]
-<<<<<<< HEAD
-                            == Approx((sqrt(3) + 1) * (1 - 1 / sqrt(3)) + 3 - sqrt(3) / 2
-                                      + 2 / sqrt(3)));
-
-                    sino[0] = 1;
-                    backProj << 0, 0, 0, 2 / sqrt(3) - 2.0 / 3, 2.0 / 3, 0, 0, 0, 0,
-
-                        0, 0, 0, 2 / sqrt(3) + 1 - sqrt(3) / 2, 0, 0, 0, 0, 0,
-
-                        0, 0, 0, ((sqrt(3) + 1) / 4) * (1 - 1 / sqrt(3)), 0, 0, 0, 0, 0;
-=======
                             == Approx((std::sqrt(3.f) + 1) * (1 - 1 / std::sqrt(3.f)) + 3
                                       - std::sqrt(3.f) / 2 + 2 / std::sqrt(3.f)));
 
@@ -1802,7 +1517,6 @@
 
                         0, 0, 0, ((std::sqrt(3.f) + 1) / 4) * (1 - 1 / std::sqrt(3.f)), 0, 0, 0, 0,
                         0;
->>>>>>> 5993f2d3
 
                     op.applyAdjoint(sino, volume);
                     REQUIRE(isApprox(volume, DataContainer(volumeDescriptor, backProj)));
@@ -1813,13 +1527,8 @@
         WHEN("A ray with an angle of 30 degrees only intersects a single voxel")
         {
             // special case - no interior voxels, entry and exit voxels are the same
-<<<<<<< HEAD
-            geom.emplace_back(volSize * 20, volSize, volumeDescriptor, sinoDescriptor, pi / 6, 0.0,
-                              0.0, 0.0, 0.0, -2);
-=======
             geom.emplace_back(volSize * 20, volSize, volumeDescriptor, sinoDescriptor, pi_t / 6,
                               0.0, 0.0, 0.0, 0.0, -2);
->>>>>>> 5993f2d3
             JosephsMethod op(volumeDescriptor, sinoDescriptor, geom,
                              JosephsMethod<>::Interpolation::LINEAR);
 
@@ -1836,17 +1545,10 @@
                     volume(0, 1, 0) = 1;
 
                     op.apply(volume, sino);
-<<<<<<< HEAD
-                    REQUIRE(sino[0] == Approx(sqrt(3) - 1));
-
-                    sino[0] = 1;
-                    backProj << 0, 0, 0, sqrt(3) - 1, 0, 0, 0, 0, 0,
-=======
                     REQUIRE(sino[0] == Approx(std::sqrt(3.f) - 1));
 
                     sino[0] = 1;
                     backProj << 0, 0, 0, std::sqrt(3.f) - 1, 0, 0, 0, 0, 0,
->>>>>>> 5993f2d3
 
                         0, 0, 0, 0, 0, 0, 0, 0, 0,
 
