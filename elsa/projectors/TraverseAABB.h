--- conflicted
+++ resolved
@@ -86,11 +86,6 @@
         /// constant vector containing the maximum number
         const RealVector_t _MAX{
             RealVector_t(_aabb._dim).setConstant(std::numeric_limits<real_t>::max())};
-<<<<<<< HEAD
-        /// constant to decide whether we are in next voxel
-        const real_t _NEXT_VOXEL_THRESHOLD{0.01};
-=======
->>>>>>> 5993f2d3
 
         /// compute the entry and exit points of ray r with the volume (aabb)
         void calculateAABBIntersections(const Ray& r);
