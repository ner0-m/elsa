--- conflicted
+++ resolved
@@ -12,13 +12,8 @@
                                        const DataDescriptor& rangeDescriptor,
                                        const std::vector<Geometry>& geometryList)
         : LinearOperator<data_t>(domainDescriptor, rangeDescriptor),
-<<<<<<< HEAD
-          _geometryList{geometryList},
-          _boundingBox{domainDescriptor.getNumberOfCoefficientsPerDimension()}
-=======
           _boundingBox{domainDescriptor.getNumberOfCoefficientsPerDimension()},
           _geometryList{geometryList}
->>>>>>> 5993f2d3
     {
         // sanity checks
         auto dim = _domainDescriptor->getNumberOfDimensions();
@@ -121,12 +116,8 @@
         auto detectorCoord = _rangeDescriptor->getCoordinateFromIndex(detectorIndex);
 
         // center of detector pixel is 0.5 units away from the corresponding detector coordinates
-<<<<<<< HEAD
-        auto geometry = _geometryList.at(detectorCoord(dimension - 1));
-=======
         auto geometry =
             _geometryList.at(std::make_unsigned_t<index_t>(detectorCoord(dimension - 1)));
->>>>>>> 5993f2d3
         auto [ro, rd] = geometry.computeRayTo(
             detectorCoord.block(0, 0, dimension - 1, 1).template cast<real_t>().array() + 0.5);
 
