#pragma once

#include "LinearOperator.h"
#include "Geometry.h"
#include "BoundingBox.h"

#include <vector>
#include <utility>

#include <Eigen/Geometry>

namespace elsa
{
    /**
     * \brief Operator representing the discretized X-ray transform in 2d/3d using Siddon's method.
     *
     * \author David Frank - initial code
     * \author Nikola Dinev - modularization, fixes
     *
     * \tparam data_t data type for the domain and range of the operator, defaulting to real_t
     *
     * The volume is traversed along the rays as specified by the Geometry. Each ray is traversed in
     * a continguous fashion (i.e. along long voxel borders, not diagonally) and each traversed
     * voxel is counted as a hit with weight according to the length of the path of the ray through
     * the voxel.
     *
     * The geometry is represented as a list of projection matrices (see class Geometry), one for
     * each acquisition pose.
     *
     * Forward projection is accomplished using apply(), backward projection using applyAdjoint().
     * This projector is matched.
     */
    template <typename data_t = real_t>
    class SiddonsMethod : public LinearOperator<data_t>
    {
    public:
        /**
         * \brief Constructor for Siddon's method traversal.
         *
         * \param[in] domainDescriptor describing the domain of the operator (the volume)
         * \param[in] rangeDescriptor describing the range of the operator (the sinogram)
         * \param[in] geometryList vector containing the geometries for the acquisition poses
         *
         * The domain is expected to be 2 or 3 dimensional (volSizeX, volSizeY, [volSizeZ]),
         * the range is expected to be matching the domain (detSizeX, [detSizeY], acqPoses).
         */
        SiddonsMethod(const DataDescriptor& domainDescriptor, const DataDescriptor& rangeDescriptor,
                      const std::vector<Geometry>& geometryList);

        /// default destructor
        ~SiddonsMethod() override = default;

    protected:
<<<<<<< HEAD
        /// apply Siddon's method (i.e. forward projection)
        void applyImpl(const DataContainer<data_t>& x, DataContainer<data_t>& Ax) const override;

        /// apply the adjoint of Siddon's method (i.e. backward projection)
        void applyAdjointImpl(const DataContainer<data_t>& y,
                              DataContainer<data_t>& Aty) const override;

        /// implement the polymorphic clone operation
        SiddonsMethod<data_t>* cloneImpl() const override;

        /// implement the polymorphic comparison operation
        bool isEqual(const LinearOperator<data_t>& other) const override;

    private:
        /// the bounding box of the volume
        BoundingBox _boundingBox;

        /// the geometry list
        std::vector<Geometry> _geometryList;

        /// the traversal routine (for both apply/applyAdjoint)
        template <bool adjoint>
        void traverseVolume(const DataContainer<data_t>& vector,
                            DataContainer<data_t>& result) const;

        /// convenience typedef for ray
        using Ray = Eigen::ParametrizedLine<real_t, Eigen::Dynamic>;

        /**
         * \brief computes the ray to the middle of the detector element
         *
         * \param[in] detectorIndex the index of the detector element
         * \param[in] dimension the dimension of the detector (1 or 2)
         *
         * \returns the ray
         */
        Ray computeRayToDetector(index_t detectorIndex, index_t dimension) const;

=======
        /// default copy constructor, hidden from non-derived classes to prevent potential slicing
        SiddonsMethod(const SiddonsMethod<data_t>&) = default;

        /// apply Siddon's method (i.e. forward projection)
        void applyImpl(const DataContainer<data_t>& x, DataContainer<data_t>& Ax) const override;

        /// apply the adjoint of Siddon's method (i.e. backward projection)
        void applyAdjointImpl(const DataContainer<data_t>& y,
                              DataContainer<data_t>& Aty) const override;

        /// implement the polymorphic clone operation
        SiddonsMethod<data_t>* cloneImpl() const override;

        /// implement the polymorphic comparison operation
        bool isEqual(const LinearOperator<data_t>& other) const override;

    private:
        /// the bounding box of the volume
        BoundingBox _boundingBox;

        /// the geometry list
        std::vector<Geometry> _geometryList;

        /// the traversal routine (for both apply/applyAdjoint)
        template <bool adjoint>
        void traverseVolume(const DataContainer<data_t>& vector,
                            DataContainer<data_t>& result) const;

        /// convenience typedef for ray
        using Ray = Eigen::ParametrizedLine<real_t, Eigen::Dynamic>;

        /**
         * \brief computes the ray to the middle of the detector element
         *
         * \param[in] detectorIndex the index of the detector element
         * \param[in] dimension the dimension of the detector (1 or 2)
         *
         * \returns the ray
         */
        Ray computeRayToDetector(index_t detectorIndex, index_t dimension) const;

>>>>>>> 5993f2d3
        /// lift from base class
        using LinearOperator<data_t>::_domainDescriptor;
        using LinearOperator<data_t>::_rangeDescriptor;
    };

} // namespace elsa<|MERGE_RESOLUTION|>--- conflicted
+++ resolved
@@ -51,46 +51,6 @@
         ~SiddonsMethod() override = default;
 
     protected:
-<<<<<<< HEAD
-        /// apply Siddon's method (i.e. forward projection)
-        void applyImpl(const DataContainer<data_t>& x, DataContainer<data_t>& Ax) const override;
-
-        /// apply the adjoint of Siddon's method (i.e. backward projection)
-        void applyAdjointImpl(const DataContainer<data_t>& y,
-                              DataContainer<data_t>& Aty) const override;
-
-        /// implement the polymorphic clone operation
-        SiddonsMethod<data_t>* cloneImpl() const override;
-
-        /// implement the polymorphic comparison operation
-        bool isEqual(const LinearOperator<data_t>& other) const override;
-
-    private:
-        /// the bounding box of the volume
-        BoundingBox _boundingBox;
-
-        /// the geometry list
-        std::vector<Geometry> _geometryList;
-
-        /// the traversal routine (for both apply/applyAdjoint)
-        template <bool adjoint>
-        void traverseVolume(const DataContainer<data_t>& vector,
-                            DataContainer<data_t>& result) const;
-
-        /// convenience typedef for ray
-        using Ray = Eigen::ParametrizedLine<real_t, Eigen::Dynamic>;
-
-        /**
-         * \brief computes the ray to the middle of the detector element
-         *
-         * \param[in] detectorIndex the index of the detector element
-         * \param[in] dimension the dimension of the detector (1 or 2)
-         *
-         * \returns the ray
-         */
-        Ray computeRayToDetector(index_t detectorIndex, index_t dimension) const;
-
-=======
         /// default copy constructor, hidden from non-derived classes to prevent potential slicing
         SiddonsMethod(const SiddonsMethod<data_t>&) = default;
 
@@ -132,7 +92,6 @@
          */
         Ray computeRayToDetector(index_t detectorIndex, index_t dimension) const;
 
->>>>>>> 5993f2d3
         /// lift from base class
         using LinearOperator<data_t>::_domainDescriptor;
         using LinearOperator<data_t>::_rangeDescriptor;
