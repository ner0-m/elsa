--- conflicted
+++ resolved
@@ -7,32 +7,6 @@
     set(ELSA_REGISTERED_TARGETS "${ELSA_REGISTERED_TARGETS};elsa_${name}" PARENT_SCOPE)
 endmacro()
 
-# macro for the unit tests
-macro(ELSA_TEST NAME)
-    # create the test executable
-    add_executable(test_${NAME} test_${NAME}.cpp test_main.cpp)
-    # add catch and the corresponding elsa library
-    target_link_libraries(test_${NAME} PRIVATE Catch2::Catch2 ${ELSA_MODULE_TARGET_NAME})
-    # enable C++17
-    target_compile_features(test_${NAME} PUBLIC cxx_std_17)
-
-    # if we use JUnit reporter handle arguments
-    if(${ELSA_CREATE_JUNIT_REPORTS})
-        file(MAKE_DIRECTORY ${PROJECT_BINARY_DIR}/test_reports)
-        set(ELSA_JUNIT_ARGUMENTS "-r junit" "-o ${PROJECT_BINARY_DIR}/test_reports/test_${NAME}.xml")
-    endif(${ELSA_CREATE_JUNIT_REPORTS})
-
-    # let Catch discover and register all the test cases
-    catch_discover_tests(test_${NAME} TEST_SPEC ${ELSA_JUNIT_ARGUMENTS})
-endmacro(ELSA_TEST)
-
-# add sanitizers if in debug mode
-if(${CMAKE_BUILD_TYPE} MATCHES "Debug")
-    include(${PROJECT_SOURCE_DIR}/cmake/Sanitizers.cmake)
-endif()
-
-# add a general custom target "elsa" that includes everything
-add_custom_target(elsa)
 
 # macro for the unit tests
 macro(ELSA_TEST NAME)
@@ -76,22 +50,6 @@
 add_subdirectory(generators)
 
 
-<<<<<<< HEAD
-# if stand-alone and option set, turn on all warnings for all components
-if(${ELSA_MASTER_PROJECT} AND ${ELSA_BUILD_WITH_MORE_WARNINGS})
-    foreach(_component ${ELSA_REGISTERED_COMPONENTS})
-        if (CMAKE_CXX_COMPILER_ID MATCHES "GNU|Clang|AppleClang")
-            target_compile_options(elsa_${_component} PUBLIC -Wall -Wextra -Wconversion -pedantic -Wfatal-errors)
-        endif()
-        if (CMAKE_CXX_COMPILER_ID MATCHES "MSVC")
-            target_compile_options(elsa_${_component} PUBLIC /W3 /WX)
-        endif()
-    endforeach(_component ELSA_REGISTERED_COMPONENTS)
-endif()
-
-# propogate the variable to the parent scope
-set(ELSA_REGISTERED_COMPONENTS "${ELSA_REGISTERED_COMPONENTS};" PARENT_SCOPE)
-=======
 # library to build and add all registered components of the library
 add_library(elsa_all INTERFACE)
 add_library(elsa::all ALIAS elsa_all)
@@ -125,5 +83,4 @@
             endif()
         endif()
     endforeach(_component ELSA_REGISTERED_COMPONENTS)
-endif()
->>>>>>> 5993f2d3
+endif()