--- conflicted
+++ resolved
@@ -33,11 +33,7 @@
     template <typename data_t>
     data_t Functional<data_t>::evaluate(const DataContainer<data_t>& x)
     {
-<<<<<<< HEAD
-        if (x.getDataDescriptor() != getDomainDescriptor())
-=======
         if (x.getSize() != getDomainDescriptor().getNumberOfCoefficients())
->>>>>>> 5993f2d3
             throw std::invalid_argument(
                 "Functional::evaluate: argument size does not match functional");
 
@@ -63,13 +59,8 @@
     void Functional<data_t>::getGradient(const DataContainer<data_t>& x,
                                          DataContainer<data_t>& result)
     {
-<<<<<<< HEAD
-        if (x.getDataDescriptor() != getDomainDescriptor()
-            || result.getDataDescriptor() != _residual->getDomainDescriptor())
-=======
         if (x.getSize() != getDomainDescriptor().getNumberOfCoefficients()
             || result.getSize() != _residual->getDomainDescriptor().getNumberOfCoefficients())
->>>>>>> 5993f2d3
             throw std::invalid_argument(
                 "Functional::getGradient: argument sizes do not match functional");
 
