--- conflicted
+++ resolved
@@ -61,12 +61,8 @@
     }
 
     template <typename data_t>
-<<<<<<< HEAD
-    LinearOperator<data_t> Quadric<data_t>::getHessianImpl(const DataContainer<data_t>& Rx)
-=======
     LinearOperator<data_t>
         Quadric<data_t>::getHessianImpl([[maybe_unused]] const DataContainer<data_t>& Rx)
->>>>>>> 5993f2d3
     {
         if (_linearResidual.hasOperator())
             return leaf(_linearResidual.getOperator());
