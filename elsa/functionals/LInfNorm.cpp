#include "LInfNorm.h"

#include <stdexcept>

namespace elsa
{
    template <typename data_t>
    LInfNorm<data_t>::LInfNorm(const DataDescriptor& domainDescriptor)
        : Functional<data_t>(domainDescriptor)
    {
    }

    template <typename data_t>
    LInfNorm<data_t>::LInfNorm(const Residual<data_t>& residual) : Functional<data_t>(residual)
    {
    }

    template <typename data_t>
    data_t LInfNorm<data_t>::evaluateImpl(const DataContainer<data_t>& Rx)
    {
        return Rx.lInfNorm();
    }

    template <typename data_t>
<<<<<<< HEAD
    void LInfNorm<data_t>::getGradientInPlaceImpl(DataContainer<data_t>& Rx)
=======
    void LInfNorm<data_t>::getGradientInPlaceImpl([[maybe_unused]] DataContainer<data_t>& Rx)
>>>>>>> 5993f2d3
    {
        throw std::logic_error("LInfNorm: not differentiable, so no gradient! (busted!)");
    }

    template <typename data_t>
<<<<<<< HEAD
    LinearOperator<data_t> LInfNorm<data_t>::getHessianImpl(const DataContainer<data_t>& Rx)
=======
    LinearOperator<data_t>
        LInfNorm<data_t>::getHessianImpl([[maybe_unused]] const DataContainer<data_t>& Rx)
>>>>>>> 5993f2d3
    {
        throw std::logic_error("LInfNorm: not differentiable, so no Hessian! (busted!)");
    }

    template <typename data_t>
    LInfNorm<data_t>* LInfNorm<data_t>::cloneImpl() const
    {
        return new LInfNorm(this->getResidual());
    }

    template <typename data_t>
    bool LInfNorm<data_t>::isEqual(const Functional<data_t>& other) const
    {
        if (!Functional<data_t>::isEqual(other))
            return false;

        auto otherLInfNorm = dynamic_cast<const LInfNorm*>(&other);
        return static_cast<bool>(otherLInfNorm);
    }

    // ------------------------------------------
    // explicit template instantiation
    template class LInfNorm<float>;
    template class LInfNorm<double>;
    template class LInfNorm<std::complex<float>>;
    template class LInfNorm<std::complex<double>>;

} // namespace elsa<|MERGE_RESOLUTION|>--- conflicted
+++ resolved
@@ -22,22 +22,14 @@
     }
 
     template <typename data_t>
-<<<<<<< HEAD
-    void LInfNorm<data_t>::getGradientInPlaceImpl(DataContainer<data_t>& Rx)
-=======
     void LInfNorm<data_t>::getGradientInPlaceImpl([[maybe_unused]] DataContainer<data_t>& Rx)
->>>>>>> 5993f2d3
     {
         throw std::logic_error("LInfNorm: not differentiable, so no gradient! (busted!)");
     }
 
     template <typename data_t>
-<<<<<<< HEAD
-    LinearOperator<data_t> LInfNorm<data_t>::getHessianImpl(const DataContainer<data_t>& Rx)
-=======
     LinearOperator<data_t>
         LInfNorm<data_t>::getHessianImpl([[maybe_unused]] const DataContainer<data_t>& Rx)
->>>>>>> 5993f2d3
     {
         throw std::logic_error("LInfNorm: not differentiable, so no Hessian! (busted!)");
     }
