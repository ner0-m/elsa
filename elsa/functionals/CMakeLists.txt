# list all the headers of the module
set(MODULE_HEADERS
    Residual.h
    LinearResidual.h
    Functional.h
    L0PseudoNorm.h
    L1Norm.h
    L2NormPow2.h
    WeightedL2NormPow2.h
    LInfNorm.h
    Huber.h
    PseudoHuber.h
    Quadric.h
    EmissionLogLikelihood.h
    TransmissionLogLikelihood.h
    Constraint.h
    WeightedL1Norm.h
<<<<<<< HEAD
    Indicator.h
=======
>>>>>>> c0b8e4d2
)

# list all the code files of the module
set(MODULE_SOURCES
    Residual.cpp
    LinearResidual.cpp
    Functional.cpp
    L0PseudoNorm.cpp
    L1Norm.cpp
    L2NormPow2.cpp
    WeightedL2NormPow2.cpp
    LInfNorm.cpp
    Huber.cpp
    PseudoHuber.cpp
    Quadric.cpp
    EmissionLogLikelihood.cpp
    TransmissionLogLikelihood.cpp
    Constraint.cpp
    WeightedL1Norm.cpp
<<<<<<< HEAD
    Indicator.cpp
=======
>>>>>>> c0b8e4d2
)

list(APPEND MODULE_PUBLIC_DEPS elsa_core elsa_logging elsa_operators)
list(APPEND MODULE_PRIVATE_DEPS)

ADD_ELSA_MODULE(
    functionals "${MODULE_HEADERS}" "${MODULE_SOURCES}" INSTALL_DIR PUBLIC_DEPS ${MODULE_PUBLIC_DEPS}
    PRIVATE_DEPS ${MODULE_PRIVATE_DEPS}
)

if(ELSA_BUILD_PYTHON_BINDINGS)
    GENERATE_BINDINGS(
        ${ELSA_MODULE_TARGET_NAME} bind_${ELSA_MODULE_NAME}.cpp
        ${PROJECT_SOURCE_DIR}/tools/bindings_generation/hints/${ELSA_MODULE_NAME}_hints.cpp ${MODULE_SOURCES}
    )
endif()
 
write_module_config(${ELSA_MODULE_NAME} DEPENDENCIES elsa_core elsa_logging elsa_operators)<|MERGE_RESOLUTION|>--- conflicted
+++ resolved
@@ -15,10 +15,6 @@
     TransmissionLogLikelihood.h
     Constraint.h
     WeightedL1Norm.h
-<<<<<<< HEAD
-    Indicator.h
-=======
->>>>>>> c0b8e4d2
 )
 
 # list all the code files of the module
@@ -38,10 +34,6 @@
     TransmissionLogLikelihood.cpp
     Constraint.cpp
     WeightedL1Norm.cpp
-<<<<<<< HEAD
-    Indicator.cpp
-=======
->>>>>>> c0b8e4d2
 )
 
 list(APPEND MODULE_PUBLIC_DEPS elsa_core elsa_logging elsa_operators)
