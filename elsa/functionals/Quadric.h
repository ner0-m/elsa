--- conflicted
+++ resolved
@@ -59,12 +59,9 @@
          */
         explicit Quadric(const DataDescriptor& domainDescriptor);
 
-<<<<<<< HEAD
-=======
         /// make copy constructor deletion explicit
         Quadric(const Quadric<data_t>&) = delete;
 
->>>>>>> 5993f2d3
         /// default destructor
         ~Quadric() override = default;
 
