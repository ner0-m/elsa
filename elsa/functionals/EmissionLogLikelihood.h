#pragma once

#include "Functional.h"

#include <memory>

namespace elsa
{
    /**
     * \brief Class representing a negative log-likelihood functional for emission tomography.
     *
     * \author Matthias Wieczorek - initial code
     * \author Maximilian Hornung - modularization
     * \author Tobias Lasser - rewrite
     *
     * \tparam data_t data type for the domain of the residual of the functional, defaulting to
     * real_t
     *
     * The EmissionLogLikelihood functional evaluates as \f$ \sum_{i=1}^n (x_i + r_i) - y_i\log(x_i
     * + r_i) \f$, with \f$ y=(y_i) \f$ denoting the measurements, \f$ r=(r_i) \f$ denoting the mean
     * number of background events, and \f$ x=(x_i) \f$.
     *
     * Typically, \f$ x \f$ is wrapped in a LinearResidual without a data vector, i.e. \f$ x \mapsto
     * Ax \f$.
     */
    template <typename data_t = real_t>
    class EmissionLogLikelihood : public Functional<data_t>
    {
    public:
        /**
         * \brief Constructor for emission log-likelihood, using y and r (no residual)
         *
         * \param[in] domainDescriptor describing the domain of the functional
         * \param[in] y the measurement data vector
         * \param[in] r the background event data vector
         */
        EmissionLogLikelihood(const DataDescriptor& domainDescriptor,
                              const DataContainer<data_t>& y, const DataContainer<data_t>& r);

        /**
         * \brief Constructor for emission log-likelihood, using only y (no residual)
         *
         * \param[in] domainDescriptor describing the domain of the functional
         * \param[in] y the measurement data vector
         */
        EmissionLogLikelihood(const DataDescriptor& domainDescriptor,
                              const DataContainer<data_t>& y);

        /**
         * \brief Constructor for emission log-likelihood, using y and r, and a residual as input
         *
         * \param[in] residual to be used when evaluating the functional (or its derivative)
         * \param[in] y the measurement data vector
         * \param[in] r the background event data vector
         */
        EmissionLogLikelihood(const Residual<data_t>& residual, const DataContainer<data_t>& y,
                              const DataContainer<data_t>& r);

        /**
         * \brief Constructor for emission log-likelihood, using only y, and a residual as input
         *
         * \param[in] residual to be used when evaluating the functional (or its derivative)
         * \param[in] y the measurement data vector
         */
        EmissionLogLikelihood(const Residual<data_t>& residual, const DataContainer<data_t>& y);

<<<<<<< HEAD
=======
        /// make copy constructor deletion explicit
        EmissionLogLikelihood(const EmissionLogLikelihood<data_t>&) = delete;

>>>>>>> 5993f2d3
        /// default destructor
        ~EmissionLogLikelihood() override = default;

    protected:
        /// the evaluation of the emission log-likelihood
        data_t evaluateImpl(const DataContainer<data_t>& Rx) override;

        /// the computation of the gradient (in place)
        void getGradientInPlaceImpl(DataContainer<data_t>& Rx) override;

        /// the computation of the Hessian
        LinearOperator<data_t> getHessianImpl(const DataContainer<data_t>& Rx) override;

        /// implement the polymorphic clone operation
        EmissionLogLikelihood<data_t>* cloneImpl() const override;

        /// implement the polymorphic comparison operation
        bool isEqual(const Functional<data_t>& other) const override;

    private:
        /// the measurement data vector y
        std::unique_ptr<const DataContainer<data_t>> _y{};

        /// the background event data vector r
        std::unique_ptr<const DataContainer<data_t>> _r{};
    };

} // namespace elsa<|MERGE_RESOLUTION|>--- conflicted
+++ resolved
@@ -64,12 +64,9 @@
          */
         EmissionLogLikelihood(const Residual<data_t>& residual, const DataContainer<data_t>& y);
 
-<<<<<<< HEAD
-=======
         /// make copy constructor deletion explicit
         EmissionLogLikelihood(const EmissionLogLikelihood<data_t>&) = delete;
 
->>>>>>> 5993f2d3
         /// default destructor
         ~EmissionLogLikelihood() override = default;
 
