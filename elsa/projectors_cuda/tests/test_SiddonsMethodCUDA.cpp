--- conflicted
+++ resolved
@@ -54,13 +54,8 @@
         volume = 1;
         DataContainer<data_t> sino(sinoDescriptor);
         std::vector<Geometry> geom;
-<<<<<<< HEAD
-        for (std::size_t i = 0; i < numImgs; i++) {
-            real_t angle = i * 2 * pi / 50;
-=======
         for (index_t i = 0; i < numImgs; i++) {
             real_t angle = static_cast<real_t>(i) * 2 * pi_t / 50;
->>>>>>> 5993f2d3
             geom.emplace_back(20 * volSize, volSize, angle, volumeDescriptor, sinoDescriptor);
         }
         TestType op(volumeDescriptor, sinoDescriptor, geom);
@@ -239,13 +234,8 @@
 
         WHEN("Tracing along a x-axis-aligned ray with a negative y-coordinate of origin")
         {
-<<<<<<< HEAD
-            geom.emplace_back(20 * volSize, volSize, pi / 2, volumeDescriptor, sinoDescriptor, 0.0,
-                              0.0, volSize);
-=======
             geom.emplace_back(20 * volSize, volSize, pi_t / 2, volumeDescriptor, sinoDescriptor,
                               0.0, 0.0, volSize);
->>>>>>> 5993f2d3
 
             TestType op(volumeDescriptor, sinoDescriptor, geom);
 
@@ -265,13 +255,8 @@
         WHEN("Tracing along a x-axis-aligned ray with a y-coordinate of origin beyond the bounding "
              "box")
         {
-<<<<<<< HEAD
-            geom.emplace_back(20 * volSize, volSize, pi / 2, volumeDescriptor, sinoDescriptor, 0.0,
-                              0.0, -volSize);
-=======
             geom.emplace_back(20 * volSize, volSize, pi_t / 2, volumeDescriptor, sinoDescriptor,
                               0.0, 0.0, -volSize);
->>>>>>> 5993f2d3
 
             TestType op(volumeDescriptor, sinoDescriptor, geom);
 
@@ -306,18 +291,6 @@
         std::vector<Geometry> geom;
 
         const index_t numCases = 9;
-<<<<<<< HEAD
-        real_t alpha[numCases] = {0.0, 0.0, 0.0, 0.0, 0.0, 0.0, 0.0, 0.0, 0.0};
-        real_t beta[numCases] = {0.0, 0.0, 0.0, 0.0, 0.0, 0.0, pi / 2, pi / 2, pi / 2};
-        real_t gamma[numCases] = {0.0, 0.0, 0.0, pi / 2, pi / 2, pi / 2, pi / 2, pi / 2, pi / 2};
-        real_t offsetx[numCases] = {volSize, 0.0, volSize, 0.0, 0.0, 0.0, volSize, 0.0, volSize};
-        real_t offsety[numCases] = {0.0, volSize, volSize, volSize, 0.0, volSize, 0.0, 0.0, 0.0};
-        real_t offsetz[numCases] = {0.0, 0.0, 0.0, 0.0, volSize, volSize, 0.0, volSize, volSize};
-        std::string neg[numCases] = {"x", "y", "x and y", "y", "z", "y and z", "x", "z", "x and z"};
-        std::string ali[numCases] = {"z", "z", "z", "x", "x", "x", "y", "y", "y"};
-
-        for (int i = 0; i < numCases; i++) {
-=======
         std::array<real_t, numCases> alpha = {0.0, 0.0, 0.0, 0.0, 0.0, 0.0, 0.0, 0.0, 0.0};
         std::array<real_t, numCases> beta = {0.0, 0.0,      0.0,      0.0,     0.0,
                                              0.0, pi_t / 2, pi_t / 2, pi_t / 2};
@@ -334,7 +307,6 @@
         std::array<std::string, numCases> ali = {"z", "z", "z", "x", "x", "x", "y", "y", "y"};
 
         for (std::size_t i = 0; i < numCases; i++) {
->>>>>>> 5993f2d3
             WHEN("Tracing along a " + ali[i] + "-axis-aligned ray with negative " + neg[i]
                  + "-coodinate of origin")
             {
@@ -378,21 +350,13 @@
         std::vector<Geometry> geom;
 
         const index_t numCases = 4;
-<<<<<<< HEAD
-        const real_t angles[numCases] = {0.0, pi / 2, pi, 3 * pi / 2};
-=======
         const std::array<real_t, numCases> angles = {0.0, pi_t / 2, pi_t, 3 * pi_t / 2};
->>>>>>> 5993f2d3
         Eigen::Matrix<data_t, volSize * volSize, 1> backProj[2];
         backProj[1] << 0, 0, 0, 0, 0, 0, 0, 0, 0, 0, 1, 1, 1, 1, 1, 0, 0, 0, 0, 0, 0, 0, 0, 0, 0;
 
         backProj[0] << 0, 0, 1, 0, 0, 0, 0, 1, 0, 0, 0, 0, 1, 0, 0, 0, 0, 1, 0, 0, 0, 0, 1, 0, 0;
 
-<<<<<<< HEAD
-        for (index_t i = 0; i < numCases; i++) {
-=======
         for (std::size_t i = 0; i < numCases; i++) {
->>>>>>> 5993f2d3
             WHEN("An axis-aligned ray with an angle of " + std::to_string(angles[i])
                  + " radians passes through the center of a pixel")
             {
@@ -514,16 +478,10 @@
         std::vector<Geometry> geom;
 
         const index_t numCases = 6;
-<<<<<<< HEAD
-        real_t beta[numCases] = {0.0, 0.0, 0.0, 0.0, pi / 2, 3 * pi / 2};
-        real_t gamma[numCases] = {0.0, pi, pi / 2, 3 * pi / 2, pi / 2, 3 * pi / 2};
-        std::string al[numCases] = {"z", "-z", "x", "-x", "y", "-y"};
-=======
         std::array<real_t, numCases> beta = {0.0, 0.0, 0.0, 0.0, pi_t / 2, 3 * pi_t / 2};
         std::array<real_t, numCases> gamma = {0.0,          pi_t,     pi_t / 2,
                                               3 * pi_t / 2, pi_t / 2, 3 * pi_t / 2};
         std::array<std::string, numCases> al = {"z", "-z", "x", "-x", "y", "-y"};
->>>>>>> 5993f2d3
 
         Eigen::Matrix<data_t, volSize * volSize * volSize, 1> backProj[numCases];
 
@@ -545,11 +503,7 @@
 
             0, 0, 0, 0, 1, 0, 0, 0, 0;
 
-<<<<<<< HEAD
-        for (index_t i = 0; i < numCases; i++) {
-=======
         for (std::size_t i = 0; i < numCases; i++) {
->>>>>>> 5993f2d3
             WHEN("A " + al[i] + "-axis-aligned ray passes through the center of a pixel")
             {
                 geom.emplace_back(volSize * 20, volSize, volumeDescriptor, sinoDescriptor, gamma[i],
@@ -623,11 +577,7 @@
         al[4] = "top border";
         al[5] = "top right edge";
 
-<<<<<<< HEAD
-        for (index_t i = 0; i < numCases / 2; i++) {
-=======
         for (std::size_t i = 0; i < numCases / 2; i++) {
->>>>>>> 5993f2d3
             WHEN("A z-axis-aligned ray runs along the " + al[i] + " of the volume")
             {
                 // x-ray source must be very far from the volume center to make testing of the op
@@ -669,11 +619,7 @@
             }
         }
 
-<<<<<<< HEAD
-        for (index_t i = numCases / 2; i < numCases; i++) {
-=======
         for (std::size_t i = numCases / 2; i < numCases; i++) {
->>>>>>> 5993f2d3
             WHEN("A z-axis-aligned ray runs along the " + al[i] + " of the volume")
             {
                 // x-ray source must be very far from the volume center to make testing of the op
@@ -717,19 +663,11 @@
         WHEN("Both x- and y-axis-aligned rays are present")
         {
             geom.emplace_back(20 * volSize, volSize, 0, volumeDescriptor, sinoDescriptor);
-<<<<<<< HEAD
-            geom.emplace_back(20 * volSize, volSize, 90 * pi / 180., volumeDescriptor,
-                              sinoDescriptor);
-            geom.emplace_back(20 * volSize, volSize, 180 * pi / 180., volumeDescriptor,
-                              sinoDescriptor);
-            geom.emplace_back(20 * volSize, volSize, 270 * pi / 180., volumeDescriptor,
-=======
             geom.emplace_back(20 * volSize, volSize, 90 * pi_t / 180., volumeDescriptor,
                               sinoDescriptor);
             geom.emplace_back(20 * volSize, volSize, 180 * pi_t / 180., volumeDescriptor,
                               sinoDescriptor);
             geom.emplace_back(20 * volSize, volSize, 270 * pi_t / 180., volumeDescriptor,
->>>>>>> 5993f2d3
                               sinoDescriptor);
 
             TestType op(volumeDescriptor, sinoDescriptor, geom);
@@ -779,13 +717,8 @@
 
         WHEN("x-, y and z-axis-aligned rays are present")
         {
-<<<<<<< HEAD
-            real_t beta[numImgs] = {0.0, 0.0, 0.0, 0.0, pi / 2, 3 * pi / 2};
-            real_t gamma[numImgs] = {0.0, pi, pi / 2, 3 * pi / 2, pi / 2, 3 * pi / 2};
-=======
             real_t beta[numImgs] = {0.0, 0.0, 0.0, 0.0, pi_t / 2, 3 * pi_t / 2};
             real_t gamma[numImgs] = {0.0, pi_t, pi_t / 2, 3 * pi_t / 2, pi_t / 2, 3 * pi_t / 2};
->>>>>>> 5993f2d3
 
             for (index_t i = 0; i < numImgs; i++)
                 geom.emplace_back(volSize * 20, volSize, volumeDescriptor, sinoDescriptor, gamma[i],
@@ -831,13 +764,10 @@
                    SiddonsMethodCUDA<double>, SiddonsMethod<float>, SiddonsMethod<double>)
 {
     using data_t = decltype(return_data_t(std::declval<TestType>()));
-<<<<<<< HEAD
-=======
 
     real_t sqrt3r = std::sqrt(static_cast<real_t>(3));
     data_t sqrt3d = std::sqrt(static_cast<data_t>(3));
 
->>>>>>> 5993f2d3
     GIVEN("A 2D setting with a single ray")
     {
         IndexVector_t volumeDims(2), sinoDims(2);
@@ -856,11 +786,7 @@
         {
             // In this case the ray enters and exits the volume through the borders along the main
             // direction
-<<<<<<< HEAD
-            geom.emplace_back(volSize * 20, volSize, -pi / 6, volumeDescriptor, sinoDescriptor);
-=======
             geom.emplace_back(volSize * 20, volSize, -pi_t / 6, volumeDescriptor, sinoDescriptor);
->>>>>>> 5993f2d3
             TestType op(volumeDescriptor, sinoDescriptor, geom);
 
             THEN("Ray intersects the correct pixels")
@@ -885,11 +811,7 @@
                     volume(2, 1) = 3;
 
                     op.apply(volume, sino);
-<<<<<<< HEAD
-                    REQUIRE(sino[0] == Approx(2 * sqrt(3) + 2));
-=======
                     REQUIRE(sino[0] == Approx(2 * sqrt3d + 2));
->>>>>>> 5993f2d3
 
                     // on the other side of the center
                     volume = 0;
@@ -898,30 +820,17 @@
                     volume(0, 3) = 1;
 
                     op.apply(volume, sino);
-<<<<<<< HEAD
-                    REQUIRE(sino[0] == Approx(2 * sqrt(3) + 2));
-=======
                     REQUIRE(sino[0] == Approx(2 * sqrt3d + 2));
->>>>>>> 5993f2d3
 
                     sino[0] = 1;
 
                     Eigen::Matrix<data_t, Eigen::Dynamic, 1> expected(volSize * volSize);
-<<<<<<< HEAD
-                    expected << 0, 0, 2 - 2 / sqrt(3), 4 / sqrt(3) - 2, 0, 0, 2 / sqrt(3), 0, 0,
-                        2 / sqrt(3), 0, 0, 4 / sqrt(3) - 2, 2 - 2 / sqrt(3), 0, 0;
-
-                    op.applyAdjoint(sino, volume);
-                    REQUIRE(isApprox(volume, DataContainer<data_t>(volumeDescriptor, expected),
-                                     0.0001));
-=======
                     expected << 0, 0, 2 - 2 / sqrt3d, 4 / sqrt3d - 2, 0, 0, 2 / sqrt3d, 0, 0,
                         2 / sqrt3d, 0, 0, 4 / sqrt3d - 2, 2 - 2 / sqrt3d, 0, 0;
 
                     op.applyAdjoint(sino, volume);
                     REQUIRE(isApprox(volume, DataContainer<data_t>(volumeDescriptor, expected),
                                      static_cast<real_t>(0.0001)));
->>>>>>> 5993f2d3
                 }
             }
         }
@@ -930,13 +839,8 @@
         {
             // In this case the ray exits through a border along the main ray direction, but enters
             // through a border not along the main direction
-<<<<<<< HEAD
-            geom.emplace_back(volSize * 20, volSize, -pi / 6, volumeDescriptor, sinoDescriptor, 0.0,
-                              sqrt(3));
-=======
             geom.emplace_back(volSize * 20, volSize, -pi_t / 6, volumeDescriptor, sinoDescriptor,
                               0.0, sqrt3r);
->>>>>>> 5993f2d3
             TestType op(volumeDescriptor, sinoDescriptor, geom);
 
             THEN("Ray intersects the correct pixels")
@@ -958,22 +862,13 @@
                     volume(2, 3) = 1;
 
                     op.apply(volume, sino);
-<<<<<<< HEAD
-                    REQUIRE(sino[0] == Approx(14 - 4 * sqrt(3)));
-=======
                     REQUIRE(sino[0] == Approx(14 - 4 * sqrt3d));
->>>>>>> 5993f2d3
 
                     sino[0] = 1;
 
                     Eigen::Matrix<data_t, Eigen::Dynamic, 1> expected(volSize * volSize);
-<<<<<<< HEAD
-                    expected << 0, 0, 0, 0, 0, 0, 0, 4 - 2 * sqrt(3), 0, 0, 0, 2 / sqrt(3), 0, 0,
-                        2 - 2 / sqrt(3), 4 / sqrt(3) - 2;
-=======
                     expected << 0, 0, 0, 0, 0, 0, 0, 4 - 2 * sqrt3d, 0, 0, 0, 2 / sqrt3d, 0, 0,
                         2 - 2 / sqrt3d, 4 / sqrt3d - 2;
->>>>>>> 5993f2d3
 
                     op.applyAdjoint(sino, volume);
                     REQUIRE(isApprox(volume, DataContainer<data_t>(volumeDescriptor, expected)));
@@ -985,13 +880,8 @@
         {
             // In this case the ray enters through a border along the main ray direction, but exits
             // through a border not along the main direction
-<<<<<<< HEAD
-            geom.emplace_back(volSize * 20, volSize, -pi / 6, volumeDescriptor, sinoDescriptor, 0.0,
-                              -sqrt(3));
-=======
             geom.emplace_back(volSize * 20, volSize, -pi_t / 6, volumeDescriptor, sinoDescriptor,
                               0.0, -sqrt3r);
->>>>>>> 5993f2d3
             TestType op(volumeDescriptor, sinoDescriptor, geom);
 
             THEN("Ray intersects the correct pixels")
@@ -1013,22 +903,13 @@
                     volume(0, 2) = 4;
 
                     op.apply(volume, sino);
-<<<<<<< HEAD
-                    REQUIRE(sino[0] == Approx(14 - 4 * sqrt(3)));
-=======
                     REQUIRE(sino[0] == Approx(14 - 4 * sqrt3d));
->>>>>>> 5993f2d3
 
                     sino[0] = 1;
 
                     Eigen::Matrix<data_t, Eigen::Dynamic, 1> expected(volSize * volSize);
-<<<<<<< HEAD
-                    expected << 4 / sqrt(3) - 2, 2 - 2 / sqrt(3), 0, 0, 2 / sqrt(3), 0, 0, 0,
-                        4 - 2 * sqrt(3), 0, 0, 0, 0, 0, 0, 0;
-=======
                     expected << 4 / sqrt3d - 2, 2 - 2 / sqrt3d, 0, 0, 2 / sqrt3d, 0, 0, 0,
                         4 - 2 * sqrt3d, 0, 0, 0, 0, 0, 0, 0;
->>>>>>> 5993f2d3
 
                     op.applyAdjoint(sino, volume);
                     REQUIRE(isApprox(volume, DataContainer<data_t>(volumeDescriptor, expected)));
@@ -1038,13 +919,8 @@
 
         WHEN("Projecting under an angle of 30 degrees and ray only intersects a single pixel")
         {
-<<<<<<< HEAD
-            geom.emplace_back(volSize * 20, volSize, -pi / 6, volumeDescriptor, sinoDescriptor, 0.0,
-                              -2 - sqrt(3) / 2);
-=======
             geom.emplace_back(volSize * 20, volSize, -pi_t / 6, volumeDescriptor, sinoDescriptor,
                               0.0, -2 - sqrt3r / 2);
->>>>>>> 5993f2d3
             TestType op(volumeDescriptor, sinoDescriptor, geom);
 
             THEN("Ray intersects the correct pixels")
@@ -1060,20 +936,12 @@
                     volume(0, 0) = 1;
 
                     op.apply(volume, sino);
-<<<<<<< HEAD
-                    REQUIRE(sino[0] == Approx(1 / sqrt(3)));
-=======
                     REQUIRE(sino[0] == Approx(1 / sqrt3d));
->>>>>>> 5993f2d3
 
                     sino[0] = 1;
 
                     Eigen::Matrix<data_t, Eigen::Dynamic, 1> expected(volSize * volSize);
-<<<<<<< HEAD
-                    expected << 1 / sqrt(3), 0, 0, 0, 0, 0, 0, 0, 0, 0, 0, 0, 0, 0, 0, 0;
-=======
                     expected << 1 / sqrt3d, 0, 0, 0, 0, 0, 0, 0, 0, 0, 0, 0, 0, 0, 0, 0;
->>>>>>> 5993f2d3
 
                     op.applyAdjoint(sino, volume);
                     REQUIRE(isApprox(volume, DataContainer<data_t>(volumeDescriptor, expected)));
@@ -1085,12 +953,8 @@
         {
             // In this case the ray enters and exits the volume through the borders along the main
             // direction
-<<<<<<< HEAD
-            geom.emplace_back(volSize * 20, volSize, -2 * pi / 3, volumeDescriptor, sinoDescriptor);
-=======
             geom.emplace_back(volSize * 20, volSize, -2 * pi_t / 3, volumeDescriptor,
                               sinoDescriptor);
->>>>>>> 5993f2d3
             TestType op(volumeDescriptor, sinoDescriptor, geom);
 
             THEN("Ray intersects the correct pixels")
@@ -1115,11 +979,7 @@
                     volume(1, 1) = 3;
 
                     op.apply(volume, sino);
-<<<<<<< HEAD
-                    REQUIRE(sino[0] == Approx(2 * sqrt(3) + 2));
-=======
                     REQUIRE(sino[0] == Approx(2 * sqrt3d + 2));
->>>>>>> 5993f2d3
 
                     // on the other side of the center
                     volume = 0;
@@ -1128,23 +988,14 @@
                     volume(3, 3) = 1;
 
                     op.apply(volume, sino);
-<<<<<<< HEAD
-                    REQUIRE(sino[0] == Approx(2 * sqrt(3) + 2));
-=======
                     REQUIRE(sino[0] == Approx(2 * sqrt3d + 2));
->>>>>>> 5993f2d3
 
                     sino[0] = 1;
 
                     Eigen::Matrix<data_t, Eigen::Dynamic, 1> expected(volSize * volSize);
 
-<<<<<<< HEAD
-                    expected << 4 / sqrt(3) - 2, 0, 0, 0, 2 - 2 / sqrt(3), 2 / sqrt(3), 0, 0, 0, 0,
-                        2 / sqrt(3), 2 - 2 / sqrt(3), 0, 0, 0, 4 / sqrt(3) - 2;
-=======
                     expected << 4 / sqrt3d - 2, 0, 0, 0, 2 - 2 / sqrt3d, 2 / sqrt3d, 0, 0, 0, 0,
                         2 / sqrt3d, 2 - 2 / sqrt3d, 0, 0, 0, 4 / sqrt3d - 2;
->>>>>>> 5993f2d3
 
                     op.applyAdjoint(sino, volume);
                     REQUIRE(isApprox(volume, DataContainer<data_t>(volumeDescriptor, expected)));
@@ -1156,13 +1007,8 @@
         {
             // In this case the ray exits through a border along the main ray direction, but enters
             // through a border not along the main direction
-<<<<<<< HEAD
-            geom.emplace_back(volSize * 20, volSize, -2 * pi / 3, volumeDescriptor, sinoDescriptor,
-                              0.0, 0.0, sqrt(3));
-=======
             geom.emplace_back(volSize * 20, volSize, -2 * pi_t / 3, volumeDescriptor,
                               sinoDescriptor, 0.0, 0.0, sqrt3r);
->>>>>>> 5993f2d3
             TestType op(volumeDescriptor, sinoDescriptor, geom);
 
             THEN("Ray intersects the correct pixels")
@@ -1184,23 +1030,14 @@
                     volume(2, 3) = 4;
 
                     op.apply(volume, sino);
-<<<<<<< HEAD
-                    REQUIRE(sino[0] == Approx(14 - 4 * sqrt(3)));
-=======
                     REQUIRE(sino[0] == Approx(14 - 4 * sqrt3d));
->>>>>>> 5993f2d3
 
                     sino[0] = 1;
 
                     Eigen::Matrix<data_t, Eigen::Dynamic, 1> expected(volSize * volSize);
 
-<<<<<<< HEAD
-                    expected << 0, 0, 0, 0, 0, 0, 0, 0, 2 - 2 / sqrt(3), 0, 0, 0, 4 / sqrt(3) - 2,
-                        2 / sqrt(3), 4 - 2 * sqrt(3), 0;
-=======
                     expected << 0, 0, 0, 0, 0, 0, 0, 0, 2 - 2 / sqrt3d, 0, 0, 0, 4 / sqrt3d - 2,
                         2 / sqrt3d, 4 - 2 * sqrt3d, 0;
->>>>>>> 5993f2d3
 
                     op.applyAdjoint(sino, volume);
                     REQUIRE(isApprox(volume, DataContainer<data_t>(volumeDescriptor, expected)));
@@ -1212,13 +1049,8 @@
         {
             // In this case the ray enters through a border along the main ray direction, but exits
             // through a border not along the main direction
-<<<<<<< HEAD
-            geom.emplace_back(volSize * 20, volSize, -2 * pi / 3, volumeDescriptor, sinoDescriptor,
-                              0.0, 0.0, -sqrt(3));
-=======
             geom.emplace_back(volSize * 20, volSize, -2 * pi_t / 3, volumeDescriptor,
                               sinoDescriptor, 0.0, 0.0, -sqrt3r);
->>>>>>> 5993f2d3
             TestType op(volumeDescriptor, sinoDescriptor, geom);
 
             THEN("Ray intersects the correct pixels")
@@ -1240,23 +1072,14 @@
                     volume(3, 1) = 1;
 
                     op.apply(volume, sino);
-<<<<<<< HEAD
-                    REQUIRE(sino[0] == Approx(14 - 4 * sqrt(3)));
-=======
                     REQUIRE(sino[0] == Approx(14 - 4 * sqrt3d));
->>>>>>> 5993f2d3
 
                     sino[0] = 1;
 
                     Eigen::Matrix<data_t, Eigen::Dynamic, 1> expected(volSize * volSize);
 
-<<<<<<< HEAD
-                    expected << 0, 4 - 2 * sqrt(3), 2 / sqrt(3), 4 / sqrt(3) - 2, 0, 0, 0,
-                        2 - 2 / sqrt(3), 0, 0, 0, 0, 0, 0, 0, 0;
-=======
                     expected << 0, 4 - 2 * sqrt3d, 2 / sqrt3d, 4 / sqrt3d - 2, 0, 0, 0,
                         2 - 2 / sqrt3d, 0, 0, 0, 0, 0, 0, 0, 0;
->>>>>>> 5993f2d3
 
                     op.applyAdjoint(sino, volume);
                     REQUIRE(isApprox(volume, DataContainer<data_t>(volumeDescriptor, expected)));
@@ -1267,13 +1090,8 @@
         WHEN("Projecting under an angle of 120 degrees and ray only intersects a single pixel")
         {
             // This is a special case that is handled separately in both forward and backprojection
-<<<<<<< HEAD
-            geom.emplace_back(volSize * 20, volSize, -2 * pi / 3, volumeDescriptor, sinoDescriptor,
-                              0.0, 0.0, -2 - sqrt(3) / 2);
-=======
             geom.emplace_back(volSize * 20, volSize, -2 * pi_t / 3, volumeDescriptor,
                               sinoDescriptor, 0.0, 0.0, -2 - sqrt3r / 2);
->>>>>>> 5993f2d3
             TestType op(volumeDescriptor, sinoDescriptor, geom);
 
             THEN("Ray intersects the correct pixels")
@@ -1289,20 +1107,12 @@
                     volume(3, 0) = 1;
 
                     op.apply(volume, sino);
-<<<<<<< HEAD
-                    REQUIRE(sino[0] == Approx(1 / sqrt(3)).epsilon(0.005));
-=======
                     REQUIRE(sino[0] == Approx(1 / sqrt3d).epsilon(0.005));
->>>>>>> 5993f2d3
 
                     sino[0] = 1;
 
                     Eigen::Matrix<data_t, Eigen::Dynamic, 1> expected(volSize * volSize);
-<<<<<<< HEAD
-                    expected << 0, 0, 0, 1 / sqrt(3), 0, 0, 0, 0, 0, 0, 0, 0, 0, 0, 0, 0;
-=======
                     expected << 0, 0, 0, 1 / sqrt3d, 0, 0, 0, 0, 0, 0, 0, 0, 0, 0, 0, 0;
->>>>>>> 5993f2d3
 
                     op.applyAdjoint(sino, volume);
                     REQUIRE(isApprox(volume, DataContainer<data_t>(volumeDescriptor, expected)));
@@ -1330,11 +1140,7 @@
         WHEN("A ray with an angle of 30 degrees goes through the center of the volume")
         {
             // In this case the ray enters and exits the volume along the main direction
-<<<<<<< HEAD
-            geom.emplace_back(volSize * 20, volSize, volumeDescriptor, sinoDescriptor, pi / 6);
-=======
             geom.emplace_back(volSize * 20, volSize, volumeDescriptor, sinoDescriptor, pi_t / 6);
->>>>>>> 5993f2d3
             TestType op(volumeDescriptor, sinoDescriptor, geom);
 
             THEN("The ray intersects the correct voxels")
@@ -1356,16 +1162,6 @@
                     volume(1, 1, 2) = 2;
 
                     op.apply(volume, sino);
-<<<<<<< HEAD
-                    REQUIRE(sino[0] == Approx(3 * sqrt(3) - 1));
-
-                    sino[0] = 1;
-                    backProj << 0, 0, 0, 0, 1 - 1 / sqrt(3), sqrt(3) - 1, 0, 0, 0,
-
-                        0, 0, 0, 0, 2 / sqrt(3), 0, 0, 0, 0,
-
-                        0, 0, 0, sqrt(3) - 1, 1 - 1 / sqrt(3), 0, 0, 0, 0;
-=======
                     REQUIRE(sino[0] == Approx(3 * sqrt3d - 1));
 
                     sino[0] = 1;
@@ -1374,7 +1170,6 @@
                         0, 0, 0, 0, 2 / sqrt3d, 0, 0, 0, 0,
 
                         0, 0, 0, sqrt3d - 1, 1 - 1 / sqrt3d, 0, 0, 0, 0;
->>>>>>> 5993f2d3
 
                     op.applyAdjoint(sino, volume);
                     REQUIRE(isApprox(volume, DataContainer<data_t>(volumeDescriptor, backProj)));
@@ -1385,13 +1180,8 @@
         WHEN("A ray with an angle of 30 degrees enters through the right border")
         {
             // In this case the ray enters through a border orthogonal to a non-main direction
-<<<<<<< HEAD
-            geom.emplace_back(volSize * 20, volSize, volumeDescriptor, sinoDescriptor, pi / 6, 0.0,
-                              0.0, 0.0, 0.0, 1);
-=======
             geom.emplace_back(volSize * 20, volSize, volumeDescriptor, sinoDescriptor, pi_t / 6,
                               0.0, 0.0, 0.0, 0.0, 1);
->>>>>>> 5993f2d3
             TestType op(volumeDescriptor, sinoDescriptor, geom);
 
             THEN("The ray intersects the correct voxels")
@@ -1412,16 +1202,6 @@
                     volume(2, 1, 1) = 1;
 
                     op.apply(volume, sino);
-<<<<<<< HEAD
-                    REQUIRE(sino[0] == Approx(1 - 2 / sqrt(3) + 3 * sqrt(3)));
-
-                    sino[0] = 1;
-                    backProj << 0, 0, 0, 0, 0, 1 - 1 / sqrt(3), 0, 0, 0,
-
-                        0, 0, 0, 0, 0, 2 / sqrt(3), 0, 0, 0,
-
-                        0, 0, 0, 0, sqrt(3) - 1, 1 - 1 / sqrt(3), 0, 0, 0;
-=======
                     REQUIRE(sino[0] == Approx(1 - 2 / sqrt3d + 3 * sqrt3d));
 
                     sino[0] = 1;
@@ -1430,7 +1210,6 @@
                         0, 0, 0, 0, 0, 2 / sqrt3d, 0, 0, 0,
 
                         0, 0, 0, 0, sqrt3d - 1, 1 - 1 / sqrt3d, 0, 0, 0;
->>>>>>> 5993f2d3
 
                     op.applyAdjoint(sino, volume);
                     REQUIRE(isApprox(volume, DataContainer<data_t>(volumeDescriptor, backProj)));
@@ -1441,13 +1220,8 @@
         WHEN("A ray with an angle of 30 degrees exits through the left border")
         {
             // In this case the ray exit through a border orthogonal to a non-main direction
-<<<<<<< HEAD
-            geom.emplace_back(volSize * 20, volSize, volumeDescriptor, sinoDescriptor, pi / 6, 0.0,
-                              0.0, 0.0, 0.0, -1);
-=======
             geom.emplace_back(volSize * 20, volSize, volumeDescriptor, sinoDescriptor, pi_t / 6,
                               0.0, 0.0, 0.0, 0.0, -1);
->>>>>>> 5993f2d3
             TestType op(volumeDescriptor, sinoDescriptor, geom);
 
             THEN("The ray intersects the correct voxels")
@@ -1468,16 +1242,6 @@
                     volume(0, 1, 1) = 1;
 
                     op.apply(volume, sino);
-<<<<<<< HEAD
-                    REQUIRE(sino[0] == Approx(3 * sqrt(3) + 1 - 2 / sqrt(3)));
-
-                    sino[0] = 1;
-                    backProj << 0, 0, 0, 1 - 1 / sqrt(3), sqrt(3) - 1, 0, 0, 0, 0,
-
-                        0, 0, 0, 2 / sqrt(3), 0, 0, 0, 0, 0,
-
-                        0, 0, 0, 1 - 1 / sqrt(3), 0, 0, 0, 0, 0;
-=======
                     REQUIRE(sino[0] == Approx(3 * sqrt3d + 1 - 2 / sqrt3d));
 
                     sino[0] = 1;
@@ -1486,7 +1250,6 @@
                         0, 0, 0, 2 / sqrt3d, 0, 0, 0, 0, 0,
 
                         0, 0, 0, 1 - 1 / sqrt3d, 0, 0, 0, 0, 0;
->>>>>>> 5993f2d3
 
                     op.applyAdjoint(sino, volume);
                     REQUIRE(isApprox(volume, DataContainer<data_t>(volumeDescriptor, backProj)));
@@ -1497,13 +1260,8 @@
         WHEN("A ray with an angle of 30 degrees only intersects a single voxel")
         {
             // special case - no interior voxels, entry and exit voxels are the same
-<<<<<<< HEAD
-            geom.emplace_back(volSize * 20, volSize, volumeDescriptor, sinoDescriptor, pi / 6, 0.0,
-                              0.0, 0.0, 0.0, -2);
-=======
             geom.emplace_back(volSize * 20, volSize, volumeDescriptor, sinoDescriptor, pi_t / 6,
                               0.0, 0.0, 0.0, 0.0, -2);
->>>>>>> 5993f2d3
             TestType op(volumeDescriptor, sinoDescriptor, geom);
 
             THEN("The ray intersects the correct voxels")
@@ -1519,17 +1277,10 @@
                     volume(0, 1, 0) = 1;
 
                     op.apply(volume, sino);
-<<<<<<< HEAD
-                    REQUIRE(sino[0] == Approx(sqrt(3) - 1));
-
-                    sino[0] = 1;
-                    backProj << 0, 0, 0, sqrt(3) - 1, 0, 0, 0, 0, 0,
-=======
                     REQUIRE(sino[0] == Approx(sqrt3d - 1));
 
                     sino[0] = 1;
                     backProj << 0, 0, 0, sqrt3d - 1, 0, 0, 0, 0, 0,
->>>>>>> 5993f2d3
 
                         0, 0, 0, 0, 0, 0, 0, 0, 0,
 
