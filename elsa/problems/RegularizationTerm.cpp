--- conflicted
+++ resolved
@@ -29,22 +29,14 @@
     }
 
     template <typename data_t>
-<<<<<<< HEAD
-    RegularizationTerm<data_t>::RegularizationTerm(RegularizationTerm<data_t>&& other)
-=======
     RegularizationTerm<data_t>::RegularizationTerm(RegularizationTerm<data_t>&& other) noexcept
->>>>>>> 5993f2d3
         : _weight{std::move(other._weight)}, _functional{std::move(other._functional)}
     {
     }
 
     template <typename data_t>
     RegularizationTerm<data_t>& RegularizationTerm<data_t>::
-<<<<<<< HEAD
-        operator=(RegularizationTerm<data_t>&& other)
-=======
         operator=(RegularizationTerm<data_t>&& other) noexcept
->>>>>>> 5993f2d3
     {
         _weight = std::move(other._weight);
         _functional = std::move(other._functional);
