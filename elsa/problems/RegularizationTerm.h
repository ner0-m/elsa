#pragma once

#include "Functional.h"

#include <memory>

namespace elsa
{
    /**
     * \brief Class representing a regularization term (a scalar parameter and a functional).
     *
     * \author Maximilian Hornung - initial code
     * \author Tobias Lasser - modernization
     *
     * \tparam data_t data type for the domain and range of the problem, defaulting to real_t
     *
     * This class represents a regularization term, consisting of a regularization parameter (a
     * scalar) and a term (represented as a Functional). It is just a light-weight wrapper with no
     * added functionality.
     */
    template <typename data_t>
    class RegularizationTerm
    {
    public:
        /**
         * \brief Constructor for the regularization term, accepting a weight and a functional.
         *
         * \param weight the regularization parameter
         * \param functional the actual term
         */
        RegularizationTerm(data_t weight, const Functional<data_t>& functional);

        /// copy constructor
        RegularizationTerm(const RegularizationTerm<data_t>& other);

        /// copy assignment
        RegularizationTerm<data_t>& operator=(const RegularizationTerm<data_t>& other);

        /// move constructor
<<<<<<< HEAD
        RegularizationTerm(RegularizationTerm<data_t>&& other);

        /// move assignment
        RegularizationTerm<data_t>& operator=(RegularizationTerm<data_t>&& other);
=======
        RegularizationTerm(RegularizationTerm<data_t>&& other) noexcept;

        /// move assignment
        RegularizationTerm<data_t>& operator=(RegularizationTerm<data_t>&& other) noexcept;
>>>>>>> 5993f2d3

        /// the default destructor
        ~RegularizationTerm() = default;

        /// return the weight of the regularization term (the regularization parameter)
        data_t getWeight() const;

        /// return the functional of the regularization term
        Functional<data_t>& getFunctional() const;

        /// comparison operator
        bool operator==(const RegularizationTerm<data_t>& other) const;

        /// negative comparison operator
        bool operator!=(const RegularizationTerm<data_t>& other) const;

    private:
        /// the weight / regularization parameter
        data_t _weight;

        /// the functional of the regularization term
        std::unique_ptr<Functional<data_t>> _functional;
    };
} // namespace elsa<|MERGE_RESOLUTION|>--- conflicted
+++ resolved
@@ -37,17 +37,10 @@
         RegularizationTerm<data_t>& operator=(const RegularizationTerm<data_t>& other);
 
         /// move constructor
-<<<<<<< HEAD
-        RegularizationTerm(RegularizationTerm<data_t>&& other);
-
-        /// move assignment
-        RegularizationTerm<data_t>& operator=(RegularizationTerm<data_t>&& other);
-=======
         RegularizationTerm(RegularizationTerm<data_t>&& other) noexcept;
 
         /// move assignment
         RegularizationTerm<data_t>& operator=(RegularizationTerm<data_t>&& other) noexcept;
->>>>>>> 5993f2d3
 
         /// the default destructor
         ~RegularizationTerm() = default;
