#include "Problem.h"
#include "Scaling.h"

namespace elsa
{
    template <typename data_t>
    Problem<data_t>::Problem(const Functional<data_t>& dataTerm,
                             const std::vector<RegularizationTerm<data_t>>& regTerms,
                             const DataContainer<data_t>& x0)
        : _dataTerm{dataTerm.clone()}, _regTerms{regTerms}, _currentSolution{x0}
    {
        // sanity checks
<<<<<<< HEAD
        if (_dataTerm->getDomainDescriptor() != this->_currentSolution.getDataDescriptor())
            throw std::invalid_argument("Problem: domain of dataTerm and solution do not match");

        for (auto& regTerm : _regTerms) {
            if (dataTerm.getDomainDescriptor() != regTerm.getFunctional().getDomainDescriptor())
=======
        if (_dataTerm->getDomainDescriptor().getNumberOfCoefficients()
            != this->_currentSolution.getSize())
            throw std::invalid_argument("Problem: domain of dataTerm and solution do not match");

        for (auto& regTerm : _regTerms) {
            if (dataTerm.getDomainDescriptor().getNumberOfCoefficients()
                != regTerm.getFunctional().getDomainDescriptor().getNumberOfCoefficients())
>>>>>>> 5993f2d3
                throw std::invalid_argument(
                    "Problem: one of the reg terms' domain does not match the data term's");
        }
    }

    template <typename data_t>
    Problem<data_t>::Problem(const Functional<data_t>& dataTerm,
                             const std::vector<RegularizationTerm<data_t>>& regTerms)
        : _dataTerm{dataTerm.clone()},
          _regTerms{regTerms},
          _currentSolution{dataTerm.getDomainDescriptor()}
    {
        // sanity check
        for (auto& regTerm : _regTerms) {
<<<<<<< HEAD
            if (dataTerm.getDomainDescriptor() != regTerm.getFunctional().getDomainDescriptor())
=======
            if (dataTerm.getDomainDescriptor().getNumberOfCoefficients()
                != regTerm.getFunctional().getDomainDescriptor().getNumberOfCoefficients())
>>>>>>> 5993f2d3
                throw std::invalid_argument(
                    "Problem: one of the reg terms' domain does not match the data term's");
        }
    }
<<<<<<< HEAD

    template <typename data_t>
    Problem<data_t>::Problem(const Functional<data_t>& dataTerm,
                             const RegularizationTerm<data_t>& regTerm,
                             const DataContainer<data_t>& x0)
        : _dataTerm{dataTerm.clone()}, _regTerms{regTerm}, _currentSolution{x0}
    {
        // sanity checks
        if (_dataTerm->getDomainDescriptor() != this->_currentSolution.getDataDescriptor())
            throw std::invalid_argument("Problem: domain of dataTerm and solution do not match");

        if (dataTerm.getDomainDescriptor() != regTerm.getFunctional().getDomainDescriptor())
            throw std::invalid_argument(
                "Problem: one of the reg terms' domain does not match the data term's");
    }

    template <typename data_t>
    Problem<data_t>::Problem(const Functional<data_t>& dataTerm,
                             const RegularizationTerm<data_t>& regTerm)
        : _dataTerm{dataTerm.clone()},
          _regTerms{regTerm},
          _currentSolution{dataTerm.getDomainDescriptor()}
    {
        // sanity check
        if (dataTerm.getDomainDescriptor() != regTerm.getFunctional().getDomainDescriptor())
            throw std::invalid_argument(
                "Problem: one of the reg terms' domain does not match the data term's");
    }

=======

    template <typename data_t>
    Problem<data_t>::Problem(const Functional<data_t>& dataTerm,
                             const RegularizationTerm<data_t>& regTerm,
                             const DataContainer<data_t>& x0)
        : _dataTerm{dataTerm.clone()}, _regTerms{regTerm}, _currentSolution{x0}
    {
        // sanity checks
        if (_dataTerm->getDomainDescriptor().getNumberOfCoefficients()
            != this->_currentSolution.getSize())
            throw std::invalid_argument("Problem: domain of dataTerm and solution do not match");

        if (dataTerm.getDomainDescriptor().getNumberOfCoefficients()
            != regTerm.getFunctional().getDomainDescriptor().getNumberOfCoefficients())
            throw std::invalid_argument(
                "Problem: one of the reg terms' domain does not match the data term's");
    }

    template <typename data_t>
    Problem<data_t>::Problem(const Functional<data_t>& dataTerm,
                             const RegularizationTerm<data_t>& regTerm)
        : _dataTerm{dataTerm.clone()},
          _regTerms{regTerm},
          _currentSolution{dataTerm.getDomainDescriptor()}
    {
        // sanity check
        if (dataTerm.getDomainDescriptor().getNumberOfCoefficients()
            != regTerm.getFunctional().getDomainDescriptor().getNumberOfCoefficients())
            throw std::invalid_argument(
                "Problem: one of the reg terms' domain does not match the data term's");
    }

>>>>>>> 5993f2d3
    template <typename data_t>
    Problem<data_t>::Problem(const Functional<data_t>& dataTerm, const DataContainer<data_t>& x0)
        : _dataTerm{dataTerm.clone()}, _currentSolution{x0}
    {
        // sanity check
<<<<<<< HEAD
        if (_dataTerm->getDomainDescriptor() != this->_currentSolution.getDataDescriptor())
=======
        if (_dataTerm->getDomainDescriptor().getNumberOfCoefficients()
            != this->_currentSolution.getSize())
>>>>>>> 5993f2d3
            throw std::invalid_argument("Problem: domain of dataTerm and solution do not match");
    }

    template <typename data_t>
    Problem<data_t>::Problem(const Functional<data_t>& dataTerm)
        : _dataTerm{dataTerm.clone()}, _currentSolution{dataTerm.getDomainDescriptor()}
    {
    }

    template <typename data_t>
    Problem<data_t>::Problem(const Problem<data_t>& problem)
<<<<<<< HEAD
        : _dataTerm{problem._dataTerm->clone()},
=======
        : Cloneable<Problem<data_t>>(),
          _dataTerm{problem._dataTerm->clone()},
>>>>>>> 5993f2d3
          _regTerms{problem._regTerms},
          _currentSolution{problem._currentSolution}
    {
    }

    template <typename data_t>
    const Functional<data_t>& Problem<data_t>::getDataTerm() const
    {
        return *_dataTerm;
    }

    template <typename data_t>
    const std::vector<RegularizationTerm<data_t>>& Problem<data_t>::getRegularizationTerms() const
    {
        return _regTerms;
    }

    template <typename data_t>
    const DataContainer<data_t>& Problem<data_t>::getCurrentSolution() const
    {
        return _currentSolution;
    }

    template <typename data_t>
    DataContainer<data_t>& Problem<data_t>::getCurrentSolution()
    {
        return _currentSolution;
    }

    template <typename data_t>
    data_t Problem<data_t>::evaluateImpl()
    {
        data_t result = _dataTerm->evaluate(_currentSolution);

        for (auto& regTerm : _regTerms)
            result += regTerm.getWeight() * regTerm.getFunctional().evaluate(_currentSolution);

        return result;
    }

    template <typename data_t>
    void Problem<data_t>::getGradientImpl(DataContainer<data_t>& result)
    {
        _dataTerm->getGradient(_currentSolution, result);

        for (auto& regTerm : _regTerms)
            result += regTerm.getWeight() * regTerm.getFunctional().getGradient(_currentSolution);
    }

    template <typename data_t>
    LinearOperator<data_t> Problem<data_t>::getHessianImpl()
    {
        auto hessian = _dataTerm->getHessian(_currentSolution);

        for (auto& regTerm : _regTerms) {
            Scaling weight(_currentSolution.getDataDescriptor(), regTerm.getWeight());
            hessian = hessian + (weight * regTerm.getFunctional().getHessian(_currentSolution));
        }

        return hessian;
    }

    template <typename data_t>
    Problem<data_t>* Problem<data_t>::cloneImpl() const
    {
        return new Problem(*this);
    }

    template <typename data_t>
    bool Problem<data_t>::isEqual(const Problem<data_t>& other) const
    {
        if (typeid(*this) != typeid(other))
            return false;

        if (_currentSolution != other._currentSolution)
            return false;

        if (*_dataTerm != *other._dataTerm)
            return false;

<<<<<<< HEAD
        for (index_t i = 0; i < _regTerms.size(); ++i)
=======
        if (_regTerms.size() != other._regTerms.size())
            return false;

        for (std::size_t i = 0; i < _regTerms.size(); ++i)
>>>>>>> 5993f2d3
            if (_regTerms.at(i) != other._regTerms.at(i))
                return false;

        return true;
    }

    template <typename data_t>
    data_t Problem<data_t>::evaluate()
    {
        return evaluateImpl();
    }

    template <typename data_t>
    DataContainer<data_t> Problem<data_t>::getGradient()
    {
        DataContainer<data_t> result(_currentSolution.getDataDescriptor());
        getGradient(result);
        return result;
    }

    template <typename data_t>
    void Problem<data_t>::getGradient(DataContainer<data_t>& result)
    {
        getGradientImpl(result);
    }

    template <typename data_t>
    LinearOperator<data_t> Problem<data_t>::getHessian()
    {
        return getHessianImpl();
    }

    // ------------------------------------------
    // explicit template instantiation
    template class Problem<float>;
    template class Problem<double>;
    template class Problem<std::complex<float>>;
    template class Problem<std::complex<double>>;

} // namespace elsa<|MERGE_RESOLUTION|>--- conflicted
+++ resolved
@@ -10,13 +10,6 @@
         : _dataTerm{dataTerm.clone()}, _regTerms{regTerms}, _currentSolution{x0}
     {
         // sanity checks
-<<<<<<< HEAD
-        if (_dataTerm->getDomainDescriptor() != this->_currentSolution.getDataDescriptor())
-            throw std::invalid_argument("Problem: domain of dataTerm and solution do not match");
-
-        for (auto& regTerm : _regTerms) {
-            if (dataTerm.getDomainDescriptor() != regTerm.getFunctional().getDomainDescriptor())
-=======
         if (_dataTerm->getDomainDescriptor().getNumberOfCoefficients()
             != this->_currentSolution.getSize())
             throw std::invalid_argument("Problem: domain of dataTerm and solution do not match");
@@ -24,7 +17,6 @@
         for (auto& regTerm : _regTerms) {
             if (dataTerm.getDomainDescriptor().getNumberOfCoefficients()
                 != regTerm.getFunctional().getDomainDescriptor().getNumberOfCoefficients())
->>>>>>> 5993f2d3
                 throw std::invalid_argument(
                     "Problem: one of the reg terms' domain does not match the data term's");
         }
@@ -39,47 +31,12 @@
     {
         // sanity check
         for (auto& regTerm : _regTerms) {
-<<<<<<< HEAD
-            if (dataTerm.getDomainDescriptor() != regTerm.getFunctional().getDomainDescriptor())
-=======
             if (dataTerm.getDomainDescriptor().getNumberOfCoefficients()
                 != regTerm.getFunctional().getDomainDescriptor().getNumberOfCoefficients())
->>>>>>> 5993f2d3
                 throw std::invalid_argument(
                     "Problem: one of the reg terms' domain does not match the data term's");
         }
     }
-<<<<<<< HEAD
-
-    template <typename data_t>
-    Problem<data_t>::Problem(const Functional<data_t>& dataTerm,
-                             const RegularizationTerm<data_t>& regTerm,
-                             const DataContainer<data_t>& x0)
-        : _dataTerm{dataTerm.clone()}, _regTerms{regTerm}, _currentSolution{x0}
-    {
-        // sanity checks
-        if (_dataTerm->getDomainDescriptor() != this->_currentSolution.getDataDescriptor())
-            throw std::invalid_argument("Problem: domain of dataTerm and solution do not match");
-
-        if (dataTerm.getDomainDescriptor() != regTerm.getFunctional().getDomainDescriptor())
-            throw std::invalid_argument(
-                "Problem: one of the reg terms' domain does not match the data term's");
-    }
-
-    template <typename data_t>
-    Problem<data_t>::Problem(const Functional<data_t>& dataTerm,
-                             const RegularizationTerm<data_t>& regTerm)
-        : _dataTerm{dataTerm.clone()},
-          _regTerms{regTerm},
-          _currentSolution{dataTerm.getDomainDescriptor()}
-    {
-        // sanity check
-        if (dataTerm.getDomainDescriptor() != regTerm.getFunctional().getDomainDescriptor())
-            throw std::invalid_argument(
-                "Problem: one of the reg terms' domain does not match the data term's");
-    }
-
-=======
 
     template <typename data_t>
     Problem<data_t>::Problem(const Functional<data_t>& dataTerm,
@@ -112,18 +69,13 @@
                 "Problem: one of the reg terms' domain does not match the data term's");
     }
 
->>>>>>> 5993f2d3
     template <typename data_t>
     Problem<data_t>::Problem(const Functional<data_t>& dataTerm, const DataContainer<data_t>& x0)
         : _dataTerm{dataTerm.clone()}, _currentSolution{x0}
     {
         // sanity check
-<<<<<<< HEAD
-        if (_dataTerm->getDomainDescriptor() != this->_currentSolution.getDataDescriptor())
-=======
         if (_dataTerm->getDomainDescriptor().getNumberOfCoefficients()
             != this->_currentSolution.getSize())
->>>>>>> 5993f2d3
             throw std::invalid_argument("Problem: domain of dataTerm and solution do not match");
     }
 
@@ -135,12 +87,8 @@
 
     template <typename data_t>
     Problem<data_t>::Problem(const Problem<data_t>& problem)
-<<<<<<< HEAD
-        : _dataTerm{problem._dataTerm->clone()},
-=======
         : Cloneable<Problem<data_t>>(),
           _dataTerm{problem._dataTerm->clone()},
->>>>>>> 5993f2d3
           _regTerms{problem._regTerms},
           _currentSolution{problem._currentSolution}
     {
@@ -221,14 +169,10 @@
         if (*_dataTerm != *other._dataTerm)
             return false;
 
-<<<<<<< HEAD
-        for (index_t i = 0; i < _regTerms.size(); ++i)
-=======
         if (_regTerms.size() != other._regTerms.size())
             return false;
 
         for (std::size_t i = 0; i < _regTerms.size(); ++i)
->>>>>>> 5993f2d3
             if (_regTerms.at(i) != other._regTerms.at(i))
                 return false;
 
