--- conflicted
+++ resolved
@@ -120,12 +120,6 @@
     }
 
     template <typename data_t>
-<<<<<<< HEAD
-    DataHandler<data_t>& DataHandlerGPU<data_t>::fft(const DataDescriptor& source_desc)
-    {
-        // until we have a gpu fft implementation, use the cpu version.
-        // copy stuff like DataContainer::
-=======
     data_t DataHandlerGPU<data_t>::minElement() const
     {
         return _data->minElement();
@@ -140,42 +134,29 @@
     template <typename data_t>
     DataHandler<data_t>& DataHandlerGPU<data_t>::fft(const DataDescriptor& source_desc,
                                                      FFTNorm norm)
-    {
-        // until we have a gpu fft implementation, use the cpu version.
->>>>>>> 14fe7ad3
-        DataContainer<data_t> tmp{source_desc, DataHandlerType::CPU};
-        for (index_t i = 0; i < this->getSize(); i++) {
-            tmp[i] = this->operator[](i);
-        }
-<<<<<<< HEAD
-        tmp.fft();
-=======
-        tmp.fft(norm);
->>>>>>> 14fe7ad3
-        for (index_t i = 0; i < this->getSize(); i++) {
-            this->operator[](i) = tmp[i];
-        }
-        return *this;
-    }
-
-    template <typename data_t>
-<<<<<<< HEAD
-    DataHandler<data_t>& DataHandlerGPU<data_t>::ifft(const DataDescriptor& source_desc)
-=======
-    DataHandler<data_t>& DataHandlerGPU<data_t>::ifft(const DataDescriptor& source_desc,
-                                                      FFTNorm norm)
->>>>>>> 14fe7ad3
     {
         // until we have a gpu fft implementation, use the cpu version.
         DataContainer<data_t> tmp{source_desc, DataHandlerType::CPU};
         for (index_t i = 0; i < this->getSize(); i++) {
             tmp[i] = this->operator[](i);
         }
-<<<<<<< HEAD
-        tmp.ifft();
-=======
+        tmp.fft(norm);
+        for (index_t i = 0; i < this->getSize(); i++) {
+            this->operator[](i) = tmp[i];
+        }
+        return *this;
+    }
+
+    template <typename data_t>
+    DataHandler<data_t>& DataHandlerGPU<data_t>::ifft(const DataDescriptor& source_desc,
+                                                      FFTNorm norm)
+    {
+        // until we have a gpu fft implementation, use the cpu version.
+        DataContainer<data_t> tmp{source_desc, DataHandlerType::CPU};
+        for (index_t i = 0; i < this->getSize(); i++) {
+            tmp[i] = this->operator[](i);
+        }
         tmp.ifft(norm);
->>>>>>> 14fe7ad3
         for (index_t i = 0; i < this->getSize(); i++) {
             this->operator[](i) = tmp[i];
         }
