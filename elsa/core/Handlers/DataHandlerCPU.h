#pragma once

#include "elsaDefines.h"
#include "DataHandler.h"

#include <Eigen/Core>

#include <list>

namespace elsa
{
    // forward declaration, allows mutual friending
    template <typename data_t>
    class DataHandlerMapCPU;

    // forward declaration for friend test function
    template <typename data_t = real_t>
    class DataHandlerCPU;

    // forward declaration, used for testing and defined in test file (declared as friend)
    template <typename data_t>
    long useCount(const DataHandlerCPU<data_t>& /*dh*/);

    /**
     * @brief Class representing and owning a vector stored in CPU main memory (using
     * Eigen::Matrix).
     *
     * @tparam data_t - data type that is stored, defaulting to real_t.
     *
     * @author David Frank - main code
     * @author Tobias Lasser - modularization and modernization
     * @author Nikola Dinev - integration of map and copy-on-write concepts
     *
     * The class implements copy-on-write. Therefore any non-const functions should call the
     * detach() function first to trigger the copy-on-write mechanism.
     *
     * DataHandlerCPU and DataHandlerMapCPU are mutual friend classes allowing for the vectorization
     * of arithmetic operations with the help of Eigen. A strong bidirectional link exists
     * between the two classes. A Map is associated with the DataHandlerCPU from which it was
     * created for the entirety of its lifetime. If the DataHandlerCPU starts managing a new vector
     * (e.g. through a call to detach()), all associated Maps will also be updated.
     */
    template <typename data_t>
    class DataHandlerCPU : public DataHandler<data_t>
    {
        /// declare DataHandlerMapCPU as friend, allows the use of Eigen for improved performance
        friend DataHandlerMapCPU<data_t>;

        /// for enabling accessData()
        friend DataContainer<data_t>;

        /// used for testing only and defined in test file
        friend long useCount<>(const DataHandlerCPU<data_t>& dh);

        /// friend constexpr function to implement expression templates
        template <bool GPU, class Operand, std::enable_if_t<isDataContainer<Operand>, int>>
        friend constexpr auto evaluateOrReturn(Operand const& operand);

    protected:
        /// convenience typedef for the Eigen::Matrix data vector
        using DataVector_t = Eigen::Matrix<data_t, Eigen::Dynamic, 1>;

        /// convenience typedef for the Eigen::Map
        using DataMap_t = Eigen::Map<DataVector_t>;

    public:
        /// delete default constructor (having no information makes no sense)
        DataHandlerCPU() = delete;

        /// default destructor
        ~DataHandlerCPU() override;

        /**
         * @brief Constructor initializing an appropriately sized vector
         *
         * Note that the values will not be initialized and therefore contain undefined values.
         *
         * @param[in] size of the vector
         *
         * @throw InvalidArgumentError if the size is non-positive
         */
        explicit DataHandlerCPU(index_t size);

        /**
         * @brief Constructor initializing a data vector with a given vector
         *
         * @param[in] vector that is used for initializing the data
         */
        explicit DataHandlerCPU(DataVector_t const& vector);

        /// copy constructor
        DataHandlerCPU(const DataHandlerCPU<data_t>& other);

        /// move constructor
        DataHandlerCPU(DataHandlerCPU<data_t>&& other);

        /// return the size of the vector
        index_t getSize() const override;

        /// return the index-th element of the data vector (not bounds checked!)
        data_t& operator[](index_t index) override;

        /// return the index-th element of the data vector as read-only (not bound checked!)
        const data_t& operator[](index_t index) const override;

        /// return the dot product of the data vector with vector v
        data_t dot(const DataHandler<data_t>& v) const override;

        /// return the squared l2 norm of the data vector (dot product with itself)
        GetFloatingPointType_t<data_t> squaredL2Norm() const override;

        /// return the l2 norm of the data vector (square root of the dot product with itself)
        GetFloatingPointType_t<data_t> l2Norm() const override;

        /// return the l0 pseudo-norm of the data vector (number of non-zero values)
        index_t l0PseudoNorm() const override;

        /// return the l1 norm of the data vector (sum of absolute values)
        GetFloatingPointType_t<data_t> l1Norm() const override;

        /// return the linf norm of the data vector (maximum of absolute values)
        GetFloatingPointType_t<data_t> lInfNorm() const override;

        /// return the sum of all elements of the data vector
        data_t sum() const override;

<<<<<<< HEAD
        /// create the fourier transformed of the data vector
        DataHandler<data_t>& fft(const DataDescriptor& source_desc) override;

        /// create the inverse fourier transformed of the data vector
        DataHandler<data_t>& ifft(const DataDescriptor& source_desc) override;
=======
        /// return the min of all elements of the data vector
        data_t minElement() const override;

        /// return the max of all elements of the data vector
        data_t maxElement() const override;

        /// create the fourier transformed of the data vector
        DataHandler<data_t>& fft(const DataDescriptor& source_desc, FFTNorm norm) override;

        /// create the inverse fourier transformed of the data vector
        DataHandler<data_t>& ifft(const DataDescriptor& source_desc, FFTNorm norm) override;
>>>>>>> 0fa4cc78

        /// copy assign another DataHandlerCPU to this, other types handled in assign()
        DataHandlerCPU<data_t>& operator=(const DataHandlerCPU<data_t>& v);

        /// move assign another DataHandlerCPU to this, other types handled in assign()
        DataHandlerCPU<data_t>& operator=(DataHandlerCPU<data_t>&& v);

        /// lift copy and move assignment operators from base class
        using DataHandler<data_t>::operator=;

        /// compute in-place element-wise addition of another vector v
        DataHandler<data_t>& operator+=(const DataHandler<data_t>& v) override;

        /// compute in-place element-wise subtraction of another vector v
        DataHandler<data_t>& operator-=(const DataHandler<data_t>& v) override;

        /// compute in-place element-wise multiplication by another vector v
        DataHandler<data_t>& operator*=(const DataHandler<data_t>& v) override;

        /// compute in-place element-wise division by another vector v
        DataHandler<data_t>& operator/=(const DataHandler<data_t>& v) override;

        /// compute in-place addition of a scalar
        DataHandler<data_t>& operator+=(data_t scalar) override;

        /// compute in-place subtraction of a scalar
        DataHandler<data_t>& operator-=(data_t scalar) override;

        /// compute in-place multiplication by a scalar
        DataHandler<data_t>& operator*=(data_t scalar) override;

        /// compute in-place division by a scalar
        DataHandler<data_t>& operator/=(data_t scalar) override;

        /// assign a scalar to all elements of the data vector
        DataHandler<data_t>& operator=(data_t scalar) override;

        /// return a reference to the sequential block starting at startIndex and containing
        /// numberOfElements elements
        std::unique_ptr<DataHandler<data_t>> getBlock(index_t startIndex,
                                                      index_t numberOfElements) override;

        /// return a const reference to the sequential block starting at startIndex and containing
        /// numberOfElements elements
        std::unique_ptr<const DataHandler<data_t>>
            getBlock(index_t startIndex, index_t numberOfElements) const override;

    protected:
        /// the vector storing the data
        std::shared_ptr<DataVector_t> _data;

        /// list of DataHandlerMaps referring to blocks of this
        std::list<DataHandlerMapCPU<data_t>*> _associatedMaps;

        /// implement the polymorphic clone operation
        DataHandlerCPU<data_t>* cloneImpl() const override;

        /// implement the polymorphic comparison operation
        bool isEqual(const DataHandler<data_t>& other) const override;

        /// copy the data stored in other
        void assign(const DataHandler<data_t>& other) override;

        /// move the data stored in other if other is of the same type, otherwise copy the data
        void assign(DataHandler<data_t>&& other) override;

        /// return non-const version of data
        DataMap_t accessData();

        /// return const version of data
        DataMap_t accessData() const;

    private:
        /// creates the deep copy for the copy-on-write mechanism
        void detach();

        /// same as detach() but leaving an uninitialized block of numberOfElements elements
        /// starting at index startIndex
        void detachWithUninitializedBlock(index_t startIndex, index_t numberOfElements);

        /// change the vector being handled
        void attach(const std::shared_ptr<DataVector_t>& data);

        /// change the vector being handled (rvalue version)
        void attach(std::shared_ptr<DataVector_t>&& data);
<<<<<<< HEAD

        template <bool is_forward>
        void base_fft(const DataDescriptor& source_desc);
    };
=======
>>>>>>> 0fa4cc78

        template <bool is_forward>
        void base_fft(const DataDescriptor& source_desc, FFTNorm norm = FFTNorm::BACKWARD);
    };
} // namespace elsa<|MERGE_RESOLUTION|>--- conflicted
+++ resolved
@@ -124,13 +124,6 @@
         /// return the sum of all elements of the data vector
         data_t sum() const override;
 
-<<<<<<< HEAD
-        /// create the fourier transformed of the data vector
-        DataHandler<data_t>& fft(const DataDescriptor& source_desc) override;
-
-        /// create the inverse fourier transformed of the data vector
-        DataHandler<data_t>& ifft(const DataDescriptor& source_desc) override;
-=======
         /// return the min of all elements of the data vector
         data_t minElement() const override;
 
@@ -142,7 +135,6 @@
 
         /// create the inverse fourier transformed of the data vector
         DataHandler<data_t>& ifft(const DataDescriptor& source_desc, FFTNorm norm) override;
->>>>>>> 0fa4cc78
 
         /// copy assign another DataHandlerCPU to this, other types handled in assign()
         DataHandlerCPU<data_t>& operator=(const DataHandlerCPU<data_t>& v);
@@ -228,13 +220,6 @@
 
         /// change the vector being handled (rvalue version)
         void attach(std::shared_ptr<DataVector_t>&& data);
-<<<<<<< HEAD
-
-        template <bool is_forward>
-        void base_fft(const DataDescriptor& source_desc);
-    };
-=======
->>>>>>> 0fa4cc78
 
         template <bool is_forward>
         void base_fft(const DataDescriptor& source_desc, FFTNorm norm = FFTNorm::BACKWARD);
