#include "DataHandlerCPU.h"
#include "DataHandlerMapCPU.h"
#include "Error.h"
#include "TypeCasts.hpp"

#include "DataDescriptor.h"

#include <iostream>

#if WITH_FFTW
#define EIGEN_FFTW_DEFAULT
#endif
#include <unsupported/Eigen/FFT>

namespace elsa
{

    template <typename data_t>
    DataHandlerCPU<data_t>::DataHandlerCPU(index_t size)
        : _data(std::make_shared<DataVector_t>(size))
    {
    }

    template <typename data_t>
    DataHandlerCPU<data_t>::DataHandlerCPU(DataVector_t const& vector)
        : _data{std::make_shared<DataVector_t>(vector)}
    {
    }

    template <typename data_t>
    DataHandlerCPU<data_t>::DataHandlerCPU(const DataHandlerCPU<data_t>& other)
        : _data{other._data}, _associatedMaps{}
    {
    }

    template <typename data_t>
    DataHandlerCPU<data_t>::DataHandlerCPU(DataHandlerCPU<data_t>&& other)
        : _data{std::move(other._data)}, _associatedMaps{std::move(other._associatedMaps)}
    {
        for (auto& map : _associatedMaps)
            map->_dataOwner = this;
    }

    template <typename data_t>
    DataHandlerCPU<data_t>::~DataHandlerCPU()
    {
        for (auto& map : _associatedMaps)
            map->_dataOwner = nullptr;
    }

    template <typename data_t>
    index_t DataHandlerCPU<data_t>::getSize() const
    {
        return static_cast<index_t>(_data->size());
    }

    template <typename data_t>
    data_t& DataHandlerCPU<data_t>::operator[](index_t index)
    {
        detach();
        return (*_data)[index];
    }

    template <typename data_t>
    const data_t& DataHandlerCPU<data_t>::operator[](index_t index) const
    {
        return (*_data)[index];
    }

    template <typename data_t>
    data_t DataHandlerCPU<data_t>::dot(const DataHandler<data_t>& v) const
    {
        if (v.getSize() != getSize())
            throw InvalidArgumentError("DataHandlerCPU: dot product argument has wrong size");

        // use Eigen if the other handler is CPU or Map, otherwise use the slow fallback version
        if (auto otherHandler = downcast_safe<DataHandlerCPU<data_t>>(&v)) {
            return _data->dot(*otherHandler->_data);
        } else if (auto otherHandler = downcast_safe<DataHandlerMapCPU<data_t>>(&v)) {
            return _data->dot(otherHandler->_map);
        } else {
            return this->slowDotProduct(v);
        }
    }

    template <typename data_t>
    GetFloatingPointType_t<data_t> DataHandlerCPU<data_t>::squaredL2Norm() const
    {
        return _data->squaredNorm();
    }

    template <typename data_t>
    GetFloatingPointType_t<data_t> DataHandlerCPU<data_t>::l2Norm() const
    {
        return _data->norm();
    }

    template <typename data_t>
    index_t DataHandlerCPU<data_t>::l0PseudoNorm() const
    {
        using FloatType = GetFloatingPointType_t<data_t>;
        return (_data->array().cwiseAbs() >= std::numeric_limits<FloatType>::epsilon()).count();
    }

    template <typename data_t>
    GetFloatingPointType_t<data_t> DataHandlerCPU<data_t>::l1Norm() const
    {
        return _data->array().abs().sum();
    }

    template <typename data_t>
    GetFloatingPointType_t<data_t> DataHandlerCPU<data_t>::lInfNorm() const
    {
        return _data->array().abs().maxCoeff();
    }

    template <typename data_t>
    data_t DataHandlerCPU<data_t>::sum() const
    {
        return _data->sum();
    }

    template <typename data_t>
    DataHandler<data_t>& DataHandlerCPU<data_t>::fft(const DataDescriptor& source_desc)
    {
        this->base_fft<true>(source_desc);
        return *this;
    }

    template <typename data_t>
    DataHandler<data_t>& DataHandlerCPU<data_t>::ifft(const DataDescriptor& source_desc)
    {
        this->base_fft<false>(source_desc);
        return *this;
    }

    template <typename data_t>
    DataHandler<data_t>& DataHandlerCPU<data_t>::operator+=(const DataHandler<data_t>& v)
    {
        if (v.getSize() != getSize())
            throw InvalidArgumentError("DataHandler: addition argument has wrong size");

        detach();

        // use Eigen if the other handler is CPU or Map, otherwise use the slow fallback version
        if (auto otherHandler = downcast_safe<DataHandlerCPU<data_t>>(&v)) {
            *_data += *otherHandler->_data;
        } else if (auto otherHandler = downcast_safe<DataHandlerMapCPU<data_t>>(&v)) {
            *_data += otherHandler->_map;
        } else {
            this->slowAddition(v);
        }

        return *this;
    }

    template <typename data_t>
    DataHandler<data_t>& DataHandlerCPU<data_t>::operator-=(const DataHandler<data_t>& v)
    {
        if (v.getSize() != getSize())
            throw InvalidArgumentError("DataHandler: subtraction argument has wrong size");

        detach();

        // use Eigen if the other handler is CPU or Map, otherwise use the slow fallback version
        if (auto otherHandler = downcast_safe<DataHandlerCPU<data_t>>(&v)) {
            *_data -= *otherHandler->_data;
        } else if (auto otherHandler = downcast_safe<DataHandlerMapCPU<data_t>>(&v)) {
            *_data -= otherHandler->_map;
        } else {
            this->slowSubtraction(v);
        }

        return *this;
    }

    template <typename data_t>
    DataHandler<data_t>& DataHandlerCPU<data_t>::operator*=(const DataHandler<data_t>& v)
    {
        if (v.getSize() != getSize())
            throw InvalidArgumentError("DataHandler: multiplication argument has wrong size");

        detach();

        // use Eigen if the other handler is CPU or Map, otherwise use the slow fallback version
        if (auto otherHandler = downcast_safe<DataHandlerCPU<data_t>>(&v)) {
            _data->array() *= otherHandler->_data->array();
        } else if (auto otherHandler = downcast_safe<DataHandlerMapCPU<data_t>>(&v)) {
            _data->array() *= otherHandler->_map.array();
        } else {
            this->slowMultiplication(v);
        }

        return *this;
    }

    template <typename data_t>
    DataHandler<data_t>& DataHandlerCPU<data_t>::operator/=(const DataHandler<data_t>& v)
    {
        if (v.getSize() != getSize())
            throw InvalidArgumentError("DataHandler: division argument has wrong size");

        detach();

        // use Eigen if the other handler is CPU or Map, otherwise use the slow fallback version
        if (auto otherHandler = downcast_safe<DataHandlerCPU<data_t>>(&v)) {
            _data->array() /= otherHandler->_data->array();
        } else if (auto otherHandler = downcast_safe<DataHandlerMapCPU<data_t>>(&v)) {
            _data->array() /= otherHandler->_map.array();
        } else {
            this->slowDivision(v);
        }

        return *this;
    }

    template <typename data_t>
    DataHandlerCPU<data_t>& DataHandlerCPU<data_t>::operator=(const DataHandlerCPU<data_t>& v)
    {
        if (v.getSize() != getSize())
            throw InvalidArgumentError("DataHandler: assignment argument has wrong size");

        attach(v._data);
        return *this;
    }

    template <typename data_t>
    DataHandlerCPU<data_t>& DataHandlerCPU<data_t>::operator=(DataHandlerCPU<data_t>&& v)
    {
        if (v.getSize() != getSize())
            throw InvalidArgumentError("DataHandler: assignment argument has wrong size");

        attach(std::move(v._data));

        for (auto& map : v._associatedMaps)
            map->_dataOwner = this;

        _associatedMaps.splice(_associatedMaps.end(), std::move(v._associatedMaps));

        // make sure v no longer owns the object
        v._data.reset();
        return *this;
    }

    template <typename data_t>
    DataHandler<data_t>& DataHandlerCPU<data_t>::operator+=(data_t scalar)
    {
        detach();
        _data->array() += scalar;
        return *this;
    }

    template <typename data_t>
    DataHandler<data_t>& DataHandlerCPU<data_t>::operator-=(data_t scalar)
    {
        detach();
        _data->array() -= scalar;
        return *this;
    }

    template <typename data_t>
    DataHandler<data_t>& DataHandlerCPU<data_t>::operator*=(data_t scalar)
    {
        detach();
        _data->array() *= scalar;
        return *this;
    }

    template <typename data_t>
    DataHandler<data_t>& DataHandlerCPU<data_t>::operator/=(data_t scalar)
    {
        detach();
        _data->array() /= scalar;
        return *this;
    }

    template <typename data_t>
    DataHandler<data_t>& DataHandlerCPU<data_t>::operator=(data_t scalar)
    {
        detach();
        _data->setConstant(scalar);
        return *this;
    }

    template <typename data_t>
    std::unique_ptr<DataHandler<data_t>> DataHandlerCPU<data_t>::getBlock(index_t startIndex,
                                                                          index_t numberOfElements)
    {
        if (startIndex >= getSize() || numberOfElements > getSize() - startIndex)
            throw InvalidArgumentError("DataHandler: requested block out of bounds");

        return std::unique_ptr<DataHandlerMapCPU<data_t>>{
            new DataHandlerMapCPU{this, _data->data() + startIndex, numberOfElements}};
    }

    template <typename data_t>
    std::unique_ptr<const DataHandler<data_t>>
        DataHandlerCPU<data_t>::getBlock(index_t startIndex, index_t numberOfElements) const
    {
        if (startIndex >= getSize() || numberOfElements > getSize() - startIndex)
            throw InvalidArgumentError("DataHandler: requested block out of bounds");

        // using a const_cast here is fine as long as the DataHandlers never expose the internal
        // Eigen objects
        auto mutableThis = const_cast<DataHandlerCPU<data_t>*>(this);
        auto mutableData = const_cast<data_t*>(_data->data() + startIndex);
        return std::unique_ptr<const DataHandlerMapCPU<data_t>>{
            new DataHandlerMapCPU{mutableThis, mutableData, numberOfElements}};
    }

    template <typename data_t>
    DataHandlerCPU<data_t>* DataHandlerCPU<data_t>::cloneImpl() const
    {
        return new DataHandlerCPU<data_t>(*this);
    }

    template <typename data_t>
    bool DataHandlerCPU<data_t>::isEqual(const DataHandler<data_t>& other) const
    {
        if (const auto otherHandler = downcast_safe<DataHandlerMapCPU<data_t>>(&other)) {

            if (_data->size() != otherHandler->_map.size())
                return false;

            if (_data->data() != otherHandler->_map.data() && *_data != otherHandler->_map)
                return false;

            return true;
        } else if (const auto otherHandler = downcast_safe<DataHandlerCPU<data_t>>(&other)) {

            if (_data->size() != otherHandler->_data->size())
                return false;

            if (_data->data() != otherHandler->_data->data() && *_data != *otherHandler->_data)
                return false;

            return true;
        } else
            return false;
    }

    template <typename data_t>
    void DataHandlerCPU<data_t>::assign(const DataHandler<data_t>& other)
    {

        if (const auto otherHandler = downcast_safe<DataHandlerMapCPU<data_t>>(&other)) {
            if (getSize() == otherHandler->_dataOwner->getSize()) {
                attach(otherHandler->_dataOwner->_data);
            } else {
                detachWithUninitializedBlock(0, getSize());
                *_data = otherHandler->_map;
            }
        } else if (const auto otherHandler = downcast_safe<DataHandlerCPU<data_t>>(&other)) {
            attach(otherHandler->_data);
        } else
            this->slowAssign(other);
    }

    template <typename data_t>
    void DataHandlerCPU<data_t>::assign(DataHandler<data_t>&& other)
    {
        if (const auto otherHandler = downcast_safe<DataHandlerMapCPU<data_t>>(&other)) {
            if (getSize() == otherHandler->_dataOwner->getSize()) {
                attach(otherHandler->_dataOwner->_data);
            } else {
                detachWithUninitializedBlock(0, getSize());
                *_data = otherHandler->_map;
            }
        } else if (const auto otherHandler = downcast_safe<DataHandlerCPU<data_t>>(&other)) {
            attach(std::move(otherHandler->_data));

            for (auto& map : otherHandler->_associatedMaps)
                map->_dataOwner = this;

            _associatedMaps.splice(_associatedMaps.end(), std::move(otherHandler->_associatedMaps));

            // make sure v no longer owns the object
            otherHandler->_data.reset();
        } else
            this->slowAssign(other);
    }

    template <typename data_t>
    void DataHandlerCPU<data_t>::detach()
    {
        if (_data.use_count() != 1) {
#pragma omp barrier
#pragma omp single
            {
                data_t* oldData = _data->data();

                // create deep copy of vector
                _data = std::make_shared<DataVector_t>(*_data);

                // modify all associated maps
                for (auto map : _associatedMaps)
                    new (&map->_map) Eigen::Map<DataVector_t>(
                        _data->data() + (map->_map.data() - oldData), map->getSize());
            }
        }
    }

    template <typename data_t>
    void DataHandlerCPU<data_t>::detachWithUninitializedBlock(index_t startIndex,
                                                              index_t numberOfElements)
    {
        if (_data.use_count() != 1) {
            // allocate new vector
            auto newData = std::make_shared<DataVector_t>(getSize());

            // copy elements before start of block
            newData->head(startIndex) = _data->head(startIndex);
            newData->tail(getSize() - startIndex - numberOfElements) =
                _data->tail(getSize() - startIndex - numberOfElements);

            // modify all associated maps
            for (auto map : _associatedMaps)
                new (&map->_map) Eigen::Map<DataVector_t>(
                    newData->data() + (map->_map.data() - _data->data()), map->getSize());

            _data = newData;
        }
    }

    template <typename data_t>
    void DataHandlerCPU<data_t>::attach(const std::shared_ptr<DataVector_t>& data)
    {
        data_t* oldData = _data->data();

        // shallow copy
        _data = data;

        // modify all associated maps
        for (auto& map : _associatedMaps)
            new (&map->_map) Eigen::Map<DataVector_t>(_data->data() + (map->_map.data() - oldData),
                                                      map->getSize());
    }

    template <typename data_t>
    void DataHandlerCPU<data_t>::attach(std::shared_ptr<DataVector_t>&& data)
    {
        data_t* oldData = _data->data();

        // shallow copy
        _data = std::move(data);

        // modify all associated maps
        for (auto& map : _associatedMaps)
            new (&map->_map) Eigen::Map<DataVector_t>(_data->data() + (map->_map.data() - oldData),
                                                      map->getSize());
    }

    template <typename data_t>
    typename DataHandlerCPU<data_t>::DataMap_t DataHandlerCPU<data_t>::accessData() const
    {
        return DataMap_t(&(_data->operator[](0)), getSize());
    }

    template <typename data_t>
    typename DataHandlerCPU<data_t>::DataMap_t DataHandlerCPU<data_t>::accessData()
    {
        detach();
        return DataMap_t(&(_data->operator[](0)), getSize());
    }

    template <typename data_t>
    template <bool is_forward>
    void DataHandlerCPU<data_t>::base_fft(const DataDescriptor& source_desc)
    {
        if constexpr (isComplex<data_t>) {

            // now that we change this datahandler,
            // copy-on-write it.
            this->detach();

            const auto& src_shape = source_desc.getNumberOfCoefficientsPerDimension();
            const auto& src_dims = source_desc.getNumberOfDimensions();

            typename DataVector_t::Scalar* this_data = this->_data->data();

            // TODO: fftw variant

            // generalization of an 1D-FFT
            // walk over each dimenson and 1d-fft one 'line' of data
            for (index_t dim_idx = 0; dim_idx < src_dims; ++dim_idx) {
                // jumps in the data for the current dimension's data
                // dim_size[0] * dim_size[1] * ...
                // 1 for dim_idx == 0.
                const index_t stride = src_shape.head(dim_idx).prod();

                // number of coefficients for the current dimension
                const index_t dim_size = src_shape(dim_idx);

                // number of coefficients for the other dimensions
                // this is the number of 1d-ffts we'll do
                // e.g. shape=[2, 3, 4] and we do dim_idx=2 (=shape 4)
                //   -> src_shape.prod() == 24 / 4 = 6 == 2*3
                const index_t other_dims_size = src_shape.prod() / dim_size;

<<<<<<< HEAD
// do all the 1d-ffts along the current dimensions axis
#pragma omp parallel for
=======
#ifndef EIGEN_FFTW_DEFAULT
// when using eigen+fftw, this corrupts the memory, so don't parallelize.
// error messages may include:
// * double free or corruption (fasttop)
// * malloc_consolidate(): unaligned fastbin chunk detected
#pragma omp parallel for
#endif
                // do all the 1d-ffts along the current dimensions axis
>>>>>>> 11663fc9
                for (index_t i = 0; i < other_dims_size; ++i) {

                    index_t ray_start = i;
                    // each time i is a multiple of stride,
                    // jump forward the current+previous dimensions' shape product
                    // (draw an indexed 3d cube to visualize this)
                    ray_start += (stride * (dim_size - 1)) * ((i - (i % stride)) / stride);

                    // this is one "ray" through the volume
                    Eigen::Map<DataVector_t, Eigen::AlignmentType::Unaligned, Eigen::InnerStride<>>
                        input_map(this_data + ray_start, dim_size, Eigen::InnerStride<>(stride));

                    Eigen::FFT<GetFloatingPointType_t<typename DataVector_t::Scalar>> fft_op;

                    Eigen::Matrix<data_t, Eigen::Dynamic, 1> fft_in{dim_size};
                    Eigen::Matrix<data_t, Eigen::Dynamic, 1> fft_out{dim_size};

                    // eigen internally copies the fwd input matrix anyway if
                    // it doesn't have stride == 1
                    fft_in = input_map.block(0, 0, dim_size, 1);

                    if (unlikely(dim_size == 1)) {
                        // eigen kiss-fft crashes for size=1...
                        fft_out = fft_in;
                    } else {
                        // arguments for in and out _must not_ be the same matrix!
                        // they will corrupt wildly otherwise.
                        if constexpr (is_forward) {
                            fft_op.fwd(fft_out, fft_in);
                        } else {
                            // eigen inv-fft already scales down by dim_size
                            fft_op.inv(fft_out, fft_in);
                        }
                    }

                    // we can't directly use the map as fft output,
                    // since Eigen internally just uses the pointer to
                    // the map's first element, and doesn't respect stride at all..
                    input_map.block(0, 0, dim_size, 1) = fft_out;
                }
            }
        } else {
            throw Error{"fft with non-complex input container not supported"};
        }
    }

    // ------------------------------------------
    // explicit template instantiation
    template class DataHandlerCPU<float>;
    template class DataHandlerCPU<std::complex<float>>;
    template class DataHandlerCPU<double>;
    template class DataHandlerCPU<std::complex<double>>;
    template class DataHandlerCPU<index_t>;

} // namespace elsa<|MERGE_RESOLUTION|>--- conflicted
+++ resolved
@@ -497,10 +497,6 @@
                 //   -> src_shape.prod() == 24 / 4 = 6 == 2*3
                 const index_t other_dims_size = src_shape.prod() / dim_size;
 
-<<<<<<< HEAD
-// do all the 1d-ffts along the current dimensions axis
-#pragma omp parallel for
-=======
 #ifndef EIGEN_FFTW_DEFAULT
 // when using eigen+fftw, this corrupts the memory, so don't parallelize.
 // error messages may include:
@@ -509,7 +505,6 @@
 #pragma omp parallel for
 #endif
                 // do all the 1d-ffts along the current dimensions axis
->>>>>>> 11663fc9
                 for (index_t i = 0; i < other_dims_size; ++i) {
 
                     index_t ray_start = i;
