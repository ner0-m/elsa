#include "DataHandlerCPU.h"
#include "DataHandlerMapCPU.h"
#include "Error.h"
#include "TypeCasts.hpp"

#include "DataDescriptor.h"

<<<<<<< HEAD
=======
#include <iostream>

>>>>>>> 4e5e9d0a
#if WITH_FFTW
#define EIGEN_FFTW_DEFAULT
#endif
#include <unsupported/Eigen/FFT>

namespace elsa
{

    template <typename data_t>
    DataHandlerCPU<data_t>::DataHandlerCPU(index_t size)
        : _data(std::make_shared<DataVector_t>(size))
    {
    }

    template <typename data_t>
    DataHandlerCPU<data_t>::DataHandlerCPU(DataVector_t const& vector)
        : _data{std::make_shared<DataVector_t>(vector)}
    {
    }

    template <typename data_t>
    DataHandlerCPU<data_t>::DataHandlerCPU(const DataHandlerCPU<data_t>& other)
        : _data{other._data}, _associatedMaps{}
    {
    }

    template <typename data_t>
    DataHandlerCPU<data_t>::DataHandlerCPU(DataHandlerCPU<data_t>&& other)
        : _data{std::move(other._data)}, _associatedMaps{std::move(other._associatedMaps)}
    {
        for (auto& map : _associatedMaps)
            map->_dataOwner = this;
    }

    template <typename data_t>
    DataHandlerCPU<data_t>::~DataHandlerCPU()
    {
        for (auto& map : _associatedMaps)
            map->_dataOwner = nullptr;
    }

    template <typename data_t>
    index_t DataHandlerCPU<data_t>::getSize() const
    {
        return static_cast<index_t>(_data->size());
    }

    template <typename data_t>
    data_t& DataHandlerCPU<data_t>::operator[](index_t index)
    {
        detach();
        return (*_data)[index];
    }

    template <typename data_t>
    const data_t& DataHandlerCPU<data_t>::operator[](index_t index) const
    {
        return (*_data)[index];
    }

    template <typename data_t>
    data_t DataHandlerCPU<data_t>::dot(const DataHandler<data_t>& v) const
    {
        if (v.getSize() != getSize())
            throw InvalidArgumentError("DataHandlerCPU: dot product argument has wrong size");

        // use Eigen if the other handler is CPU or Map, otherwise use the slow fallback version
        if (auto otherHandler = downcast_safe<DataHandlerCPU<data_t>>(&v)) {
            return _data->dot(*otherHandler->_data);
        } else if (auto otherHandler = downcast_safe<DataHandlerMapCPU<data_t>>(&v)) {
            return _data->dot(otherHandler->_map);
        } else {
            return this->slowDotProduct(v);
        }
    }

    template <typename data_t>
    GetFloatingPointType_t<data_t> DataHandlerCPU<data_t>::squaredL2Norm() const
    {
        return _data->squaredNorm();
    }

    template <typename data_t>
    GetFloatingPointType_t<data_t> DataHandlerCPU<data_t>::l2Norm() const
    {
        return _data->norm();
    }

    template <typename data_t>
    index_t DataHandlerCPU<data_t>::l0PseudoNorm() const
    {
        using FloatType = GetFloatingPointType_t<data_t>;
        return (_data->array().cwiseAbs() >= std::numeric_limits<FloatType>::epsilon()).count();
    }

    template <typename data_t>
    GetFloatingPointType_t<data_t> DataHandlerCPU<data_t>::l1Norm() const
    {
        return _data->array().abs().sum();
    }

    template <typename data_t>
    GetFloatingPointType_t<data_t> DataHandlerCPU<data_t>::lInfNorm() const
    {
        return _data->array().abs().maxCoeff();
    }

    template <typename data_t>
    data_t DataHandlerCPU<data_t>::sum() const
    {
        return _data->sum();
    }

    template <typename data_t>
<<<<<<< HEAD
    void DataHandlerCPU<data_t>::fft(const DataDescriptor& source_desc) const
    {
        if constexpr (isComplex<data_t>) {
            asm("int $3");
            const auto& src_shape = source_desc.getNumberOfCoefficientsPerDimension();
            const auto& src_dims = source_desc.getNumberOfDimensions();

            typename DataVector_t::Scalar *this_data = this->_data->data();

            // TODO: fftw variants

            // generalization of an 1D-FFT
            // walk over each dimenson and 1d-fft one 'line' of data
            for (index_t dim_idx = 0; dim_idx < src_dims; ++dim_idx) {
                // jumps in the data for the current dimension's data
                // dim_size[0] * dim_size[1] * ...
                const index_t stride = src_shape.head(dim_idx).prod();

                // number of coefficients for the current dimension
                const index_t dim_size = src_shape(dim_idx);

                // number of coefficients for the other dimensions
                // this is the number of 1d-ffts we'll do
                // e.g. [2, 3, 4], and dim_idx=2 -> src_shape.prod() == 24 / 4 = 6 == 2*3
                const index_t other_dims_size = src_shape.prod() / dim_size;

                // do all the 1d-ffts along the current dimensions axis
                //#pragma omp parallel for
                for (index_t i = 0; i < other_dims_size; ++i) {

                    // this is one "ray" through the volume
                    Eigen::Map<DataVector_t,
                               Eigen::AlignmentType::Unaligned,
                               Eigen::InnerStride<>>
                            input_map(this_data + i,
                                      dim_size,
                                      Eigen::InnerStride<>(stride));

                    Eigen::FFT<GetFloatingPointType_t<typename DataVector_t::Scalar>> fft_op;
                    // in-place conversion, fwd(out, in);
                    fft_op.fwd(input_map, input_map);
                }
            }
        }
        else {
            throw Error{"fft with non-complex input container not supported"};
        }
    }

    template <typename data_t>
    void DataHandlerCPU<data_t>::ifft(const DataDescriptor& source_desc) const
    {
        throw Error{"ifft not yet implemented"};
=======
    DataHandler<data_t>& DataHandlerCPU<data_t>::fft(const DataDescriptor& source_desc)
    {
        this->base_fft<true>(source_desc);
        return *this;
    }

    template <typename data_t>
    DataHandler<data_t>& DataHandlerCPU<data_t>::ifft(const DataDescriptor& source_desc)
    {
        this->base_fft<false>(source_desc);
        return *this;
>>>>>>> 4e5e9d0a
    }

    template <typename data_t>
    DataHandler<data_t>& DataHandlerCPU<data_t>::operator+=(const DataHandler<data_t>& v)
    {
        if (v.getSize() != getSize())
            throw InvalidArgumentError("DataHandler: addition argument has wrong size");

        detach();

        // use Eigen if the other handler is CPU or Map, otherwise use the slow fallback version
        if (auto otherHandler = downcast_safe<DataHandlerCPU<data_t>>(&v)) {
            *_data += *otherHandler->_data;
        } else if (auto otherHandler = downcast_safe<DataHandlerMapCPU<data_t>>(&v)) {
            *_data += otherHandler->_map;
        } else {
            this->slowAddition(v);
        }

        return *this;
    }

    template <typename data_t>
    DataHandler<data_t>& DataHandlerCPU<data_t>::operator-=(const DataHandler<data_t>& v)
    {
        if (v.getSize() != getSize())
            throw InvalidArgumentError("DataHandler: subtraction argument has wrong size");

        detach();

        // use Eigen if the other handler is CPU or Map, otherwise use the slow fallback version
        if (auto otherHandler = downcast_safe<DataHandlerCPU<data_t>>(&v)) {
            *_data -= *otherHandler->_data;
        } else if (auto otherHandler = downcast_safe<DataHandlerMapCPU<data_t>>(&v)) {
            *_data -= otherHandler->_map;
        } else {
            this->slowSubtraction(v);
        }

        return *this;
    }

    template <typename data_t>
    DataHandler<data_t>& DataHandlerCPU<data_t>::operator*=(const DataHandler<data_t>& v)
    {
        if (v.getSize() != getSize())
            throw InvalidArgumentError("DataHandler: multiplication argument has wrong size");

        detach();

        // use Eigen if the other handler is CPU or Map, otherwise use the slow fallback version
        if (auto otherHandler = downcast_safe<DataHandlerCPU<data_t>>(&v)) {
            _data->array() *= otherHandler->_data->array();
        } else if (auto otherHandler = downcast_safe<DataHandlerMapCPU<data_t>>(&v)) {
            _data->array() *= otherHandler->_map.array();
        } else {
            this->slowMultiplication(v);
        }

        return *this;
    }

    template <typename data_t>
    DataHandler<data_t>& DataHandlerCPU<data_t>::operator/=(const DataHandler<data_t>& v)
    {
        if (v.getSize() != getSize())
            throw InvalidArgumentError("DataHandler: division argument has wrong size");

        detach();

        // use Eigen if the other handler is CPU or Map, otherwise use the slow fallback version
        if (auto otherHandler = downcast_safe<DataHandlerCPU<data_t>>(&v)) {
            _data->array() /= otherHandler->_data->array();
        } else if (auto otherHandler = downcast_safe<DataHandlerMapCPU<data_t>>(&v)) {
            _data->array() /= otherHandler->_map.array();
        } else {
            this->slowDivision(v);
        }

        return *this;
    }

    template <typename data_t>
    DataHandlerCPU<data_t>& DataHandlerCPU<data_t>::operator=(const DataHandlerCPU<data_t>& v)
    {
        if (v.getSize() != getSize())
            throw InvalidArgumentError("DataHandler: assignment argument has wrong size");

        attach(v._data);
        return *this;
    }

    template <typename data_t>
    DataHandlerCPU<data_t>& DataHandlerCPU<data_t>::operator=(DataHandlerCPU<data_t>&& v)
    {
        if (v.getSize() != getSize())
            throw InvalidArgumentError("DataHandler: assignment argument has wrong size");

        attach(std::move(v._data));

        for (auto& map : v._associatedMaps)
            map->_dataOwner = this;

        _associatedMaps.splice(_associatedMaps.end(), std::move(v._associatedMaps));

        // make sure v no longer owns the object
        v._data.reset();
        return *this;
    }

    template <typename data_t>
    DataHandler<data_t>& DataHandlerCPU<data_t>::operator+=(data_t scalar)
    {
        detach();
        _data->array() += scalar;
        return *this;
    }

    template <typename data_t>
    DataHandler<data_t>& DataHandlerCPU<data_t>::operator-=(data_t scalar)
    {
        detach();
        _data->array() -= scalar;
        return *this;
    }

    template <typename data_t>
    DataHandler<data_t>& DataHandlerCPU<data_t>::operator*=(data_t scalar)
    {
        detach();
        _data->array() *= scalar;
        return *this;
    }

    template <typename data_t>
    DataHandler<data_t>& DataHandlerCPU<data_t>::operator/=(data_t scalar)
    {
        detach();
        _data->array() /= scalar;
        return *this;
    }

    template <typename data_t>
    DataHandler<data_t>& DataHandlerCPU<data_t>::operator=(data_t scalar)
    {
        detach();
        _data->setConstant(scalar);
        return *this;
    }

    template <typename data_t>
    std::unique_ptr<DataHandler<data_t>> DataHandlerCPU<data_t>::getBlock(index_t startIndex,
                                                                          index_t numberOfElements)
    {
        if (startIndex >= getSize() || numberOfElements > getSize() - startIndex)
            throw InvalidArgumentError("DataHandler: requested block out of bounds");

        return std::unique_ptr<DataHandlerMapCPU<data_t>>{
            new DataHandlerMapCPU{this, _data->data() + startIndex, numberOfElements}};
    }

    template <typename data_t>
    std::unique_ptr<const DataHandler<data_t>>
        DataHandlerCPU<data_t>::getBlock(index_t startIndex, index_t numberOfElements) const
    {
        if (startIndex >= getSize() || numberOfElements > getSize() - startIndex)
            throw InvalidArgumentError("DataHandler: requested block out of bounds");

        // using a const_cast here is fine as long as the DataHandlers never expose the internal
        // Eigen objects
        auto mutableThis = const_cast<DataHandlerCPU<data_t>*>(this);
        auto mutableData = const_cast<data_t*>(_data->data() + startIndex);
        return std::unique_ptr<const DataHandlerMapCPU<data_t>>{
            new DataHandlerMapCPU{mutableThis, mutableData, numberOfElements}};
    }

    template <typename data_t>
    DataHandlerCPU<data_t>* DataHandlerCPU<data_t>::cloneImpl() const
    {
        return new DataHandlerCPU<data_t>(*this);
    }

    template <typename data_t>
    bool DataHandlerCPU<data_t>::isEqual(const DataHandler<data_t>& other) const
    {
        if (const auto otherHandler = downcast_safe<DataHandlerMapCPU<data_t>>(&other)) {

            if (_data->size() != otherHandler->_map.size())
                return false;

            if (_data->data() != otherHandler->_map.data() && *_data != otherHandler->_map)
                return false;

            return true;
        } else if (const auto otherHandler = downcast_safe<DataHandlerCPU<data_t>>(&other)) {

            if (_data->size() != otherHandler->_data->size())
                return false;

            if (_data->data() != otherHandler->_data->data() && *_data != *otherHandler->_data)
                return false;

            return true;
        } else
            return false;
    }

    template <typename data_t>
    void DataHandlerCPU<data_t>::assign(const DataHandler<data_t>& other)
    {

        if (const auto otherHandler = downcast_safe<DataHandlerMapCPU<data_t>>(&other)) {
            if (getSize() == otherHandler->_dataOwner->getSize()) {
                attach(otherHandler->_dataOwner->_data);
            } else {
                detachWithUninitializedBlock(0, getSize());
                *_data = otherHandler->_map;
            }
        } else if (const auto otherHandler = downcast_safe<DataHandlerCPU<data_t>>(&other)) {
            attach(otherHandler->_data);
        } else
            this->slowAssign(other);
    }

    template <typename data_t>
    void DataHandlerCPU<data_t>::assign(DataHandler<data_t>&& other)
    {
        if (const auto otherHandler = downcast_safe<DataHandlerMapCPU<data_t>>(&other)) {
            if (getSize() == otherHandler->_dataOwner->getSize()) {
                attach(otherHandler->_dataOwner->_data);
            } else {
                detachWithUninitializedBlock(0, getSize());
                *_data = otherHandler->_map;
            }
        } else if (const auto otherHandler = downcast_safe<DataHandlerCPU<data_t>>(&other)) {
            attach(std::move(otherHandler->_data));

            for (auto& map : otherHandler->_associatedMaps)
                map->_dataOwner = this;

            _associatedMaps.splice(_associatedMaps.end(), std::move(otherHandler->_associatedMaps));

            // make sure v no longer owns the object
            otherHandler->_data.reset();
        } else
            this->slowAssign(other);
    }

    template <typename data_t>
    void DataHandlerCPU<data_t>::detach()
    {
        if (_data.use_count() != 1) {
#pragma omp barrier
#pragma omp single
            {
                data_t* oldData = _data->data();

                // create deep copy of vector
                _data = std::make_shared<DataVector_t>(*_data);

                // modify all associated maps
                for (auto map : _associatedMaps)
                    new (&map->_map) Eigen::Map<DataVector_t>(
                        _data->data() + (map->_map.data() - oldData), map->getSize());
            }
        }
    }

    template <typename data_t>
    void DataHandlerCPU<data_t>::detachWithUninitializedBlock(index_t startIndex,
                                                              index_t numberOfElements)
    {
        if (_data.use_count() != 1) {
            // allocate new vector
            auto newData = std::make_shared<DataVector_t>(getSize());

            // copy elements before start of block
            newData->head(startIndex) = _data->head(startIndex);
            newData->tail(getSize() - startIndex - numberOfElements) =
                _data->tail(getSize() - startIndex - numberOfElements);

            // modify all associated maps
            for (auto map : _associatedMaps)
                new (&map->_map) Eigen::Map<DataVector_t>(
                    newData->data() + (map->_map.data() - _data->data()), map->getSize());

            _data = newData;
        }
    }

    template <typename data_t>
    void DataHandlerCPU<data_t>::attach(const std::shared_ptr<DataVector_t>& data)
    {
        data_t* oldData = _data->data();

        // shallow copy
        _data = data;

        // modify all associated maps
        for (auto& map : _associatedMaps)
            new (&map->_map) Eigen::Map<DataVector_t>(_data->data() + (map->_map.data() - oldData),
                                                      map->getSize());
    }

    template <typename data_t>
    void DataHandlerCPU<data_t>::attach(std::shared_ptr<DataVector_t>&& data)
    {
        data_t* oldData = _data->data();

        // shallow copy
        _data = std::move(data);

        // modify all associated maps
        for (auto& map : _associatedMaps)
            new (&map->_map) Eigen::Map<DataVector_t>(_data->data() + (map->_map.data() - oldData),
                                                      map->getSize());
    }

    template <typename data_t>
    typename DataHandlerCPU<data_t>::DataMap_t DataHandlerCPU<data_t>::accessData() const
    {
        return DataMap_t(&(_data->operator[](0)), getSize());
    }

    template <typename data_t>
    typename DataHandlerCPU<data_t>::DataMap_t DataHandlerCPU<data_t>::accessData()
    {
        detach();
        return DataMap_t(&(_data->operator[](0)), getSize());
    }

    template <typename data_t>
    template <bool is_forward>
    void DataHandlerCPU<data_t>::base_fft(const DataDescriptor& source_desc)
    {
        if constexpr (isComplex<data_t>) {

            // now that we change this datahandler,
            // copy-on-write it.
            this->detach();

            const auto& src_shape = source_desc.getNumberOfCoefficientsPerDimension();
            const auto& src_dims = source_desc.getNumberOfDimensions();

            typename DataVector_t::Scalar* this_data = this->_data->data();

            // TODO: fftw variant

            // generalization of an 1D-FFT
            // walk over each dimenson and 1d-fft one 'line' of data
            for (index_t dim_idx = 0; dim_idx < src_dims; ++dim_idx) {
                // jumps in the data for the current dimension's data
                // dim_size[0] * dim_size[1] * ...
                // 1 for dim_idx == 0.
                const index_t stride = src_shape.head(dim_idx).prod();

                // number of coefficients for the current dimension
                const index_t dim_size = src_shape(dim_idx);

                // number of coefficients for the other dimensions
                // this is the number of 1d-ffts we'll do
                // e.g. shape=[2, 3, 4] and we do dim_idx=2 (=shape 4)
                //   -> src_shape.prod() == 24 / 4 = 6 == 2*3
                const index_t other_dims_size = src_shape.prod() / dim_size;

// do all the 1d-ffts along the current dimensions axis
#pragma omp parallel for
                for (index_t i = 0; i < other_dims_size; ++i) {

                    index_t ray_start = i;
                    // each time i is a multiple of stride,
                    // jump forward the current+previous dimensions' shape product
                    // (draw an indexed 3d cube to visualize this)
                    ray_start += (stride * (dim_size - 1)) * ((i - (i % stride)) / stride);

                    // this is one "ray" through the volume
                    Eigen::Map<DataVector_t, Eigen::AlignmentType::Unaligned, Eigen::InnerStride<>>
                        input_map(this_data + ray_start, dim_size, Eigen::InnerStride<>(stride));

                    Eigen::FFT<GetFloatingPointType_t<typename DataVector_t::Scalar>> fft_op;

                    Eigen::Matrix<data_t, Eigen::Dynamic, 1> fft_in{dim_size};
                    Eigen::Matrix<data_t, Eigen::Dynamic, 1> fft_out{dim_size};

                    // eigen internally copies the fwd input matrix anyway if
                    // it doesn't have stride == 1
                    fft_in = input_map.block(0, 0, dim_size, 1);

                    if (unlikely(dim_size == 1)) {
                        // eigen kiss-fft crashes for size=1...
                        fft_out = fft_in;
                    } else {
                        // arguments for in and out _must not_ be the same matrix!
                        // they will corrupt wildly otherwise.
                        if constexpr (is_forward) {
                            fft_op.fwd(fft_out, fft_in);
                        } else {
                            // eigen inv-fft already scales down by dim_size
                            fft_op.inv(fft_out, fft_in);
                        }
                    }

                    // we can't directly use the map as fft output,
                    // since Eigen internally just uses the pointer to
                    // the map's first element, and doesn't respect stride at all..
                    input_map.block(0, 0, dim_size, 1) = fft_out;
                }
            }
        } else {
            throw Error{"fft with non-complex input container not supported"};
        }
    }

    // ------------------------------------------
    // explicit template instantiation
    template class DataHandlerCPU<float>;
    template class DataHandlerCPU<std::complex<float>>;
    template class DataHandlerCPU<double>;
    template class DataHandlerCPU<std::complex<double>>;
    template class DataHandlerCPU<index_t>;

} // namespace elsa<|MERGE_RESOLUTION|>--- conflicted
+++ resolved
@@ -5,11 +5,8 @@
 
 #include "DataDescriptor.h"
 
-<<<<<<< HEAD
-=======
 #include <iostream>
 
->>>>>>> 4e5e9d0a
 #if WITH_FFTW
 #define EIGEN_FFTW_DEFAULT
 #endif
@@ -124,61 +121,6 @@
     }
 
     template <typename data_t>
-<<<<<<< HEAD
-    void DataHandlerCPU<data_t>::fft(const DataDescriptor& source_desc) const
-    {
-        if constexpr (isComplex<data_t>) {
-            asm("int $3");
-            const auto& src_shape = source_desc.getNumberOfCoefficientsPerDimension();
-            const auto& src_dims = source_desc.getNumberOfDimensions();
-
-            typename DataVector_t::Scalar *this_data = this->_data->data();
-
-            // TODO: fftw variants
-
-            // generalization of an 1D-FFT
-            // walk over each dimenson and 1d-fft one 'line' of data
-            for (index_t dim_idx = 0; dim_idx < src_dims; ++dim_idx) {
-                // jumps in the data for the current dimension's data
-                // dim_size[0] * dim_size[1] * ...
-                const index_t stride = src_shape.head(dim_idx).prod();
-
-                // number of coefficients for the current dimension
-                const index_t dim_size = src_shape(dim_idx);
-
-                // number of coefficients for the other dimensions
-                // this is the number of 1d-ffts we'll do
-                // e.g. [2, 3, 4], and dim_idx=2 -> src_shape.prod() == 24 / 4 = 6 == 2*3
-                const index_t other_dims_size = src_shape.prod() / dim_size;
-
-                // do all the 1d-ffts along the current dimensions axis
-                //#pragma omp parallel for
-                for (index_t i = 0; i < other_dims_size; ++i) {
-
-                    // this is one "ray" through the volume
-                    Eigen::Map<DataVector_t,
-                               Eigen::AlignmentType::Unaligned,
-                               Eigen::InnerStride<>>
-                            input_map(this_data + i,
-                                      dim_size,
-                                      Eigen::InnerStride<>(stride));
-
-                    Eigen::FFT<GetFloatingPointType_t<typename DataVector_t::Scalar>> fft_op;
-                    // in-place conversion, fwd(out, in);
-                    fft_op.fwd(input_map, input_map);
-                }
-            }
-        }
-        else {
-            throw Error{"fft with non-complex input container not supported"};
-        }
-    }
-
-    template <typename data_t>
-    void DataHandlerCPU<data_t>::ifft(const DataDescriptor& source_desc) const
-    {
-        throw Error{"ifft not yet implemented"};
-=======
     DataHandler<data_t>& DataHandlerCPU<data_t>::fft(const DataDescriptor& source_desc)
     {
         this->base_fft<true>(source_desc);
@@ -190,7 +132,6 @@
     {
         this->base_fft<false>(source_desc);
         return *this;
->>>>>>> 4e5e9d0a
     }
 
     template <typename data_t>
