#pragma once

#include "elsaDefines.h"
#include "DataHandler.h"
#include "Quickvec.h"

#include <list>

namespace elsa
{
    // forward declaration, allows mutual friending
    template <typename data_t>
    class DataHandlerMapGPU;

    // forward declaration for friend test function
    template <typename data_t = real_t>
    class DataHandlerGPU;
    // forward declaration, used for testing and defined in test file (declared as friend)
    template <typename data_t>
    long useCount(const DataHandlerGPU<data_t>&);

    /**
     * @brief Class representing and owning a vector stored in CPU main memory (using
     * Eigen::Matrix).
     *
     * @tparam data_t - data type that is stored, defaulting to real_t.
     *
     * @author David Frank - main code
     * @author Tobias Lasser - modularization and modernization
     * @author Nikola Dinev - integration of map and copy-on-write concepts
     *
     * The class implements copy-on-write. Therefore any non-const functions should call the
     * detach() function first to trigger the copy-on-write mechanism.
     *
     * DataHandlerGPU and DataHandlerMapCPU are mutual friend classes allowing for the vectorization
     * of arithmetic operations with the help of Eigen. A strong bidirectional link exists
     * between the two classes. A Map is associated with the DataHandlerGPU from which it was
     * created for the entirety of its lifetime. If the DataHandlerGPU starts managing a new vector
     * (e.g. through a call to detach()), all associated Maps will also be updated.
     */
    template <typename data_t>
    class DataHandlerGPU : public DataHandler<data_t>
    {
        /// for enabling accessData()
        friend DataContainer<data_t>;

        /// declare DataHandlerMapGPU as friend, allows the use of Eigen for improved performance
        friend DataHandlerMapGPU<data_t>;

        /// used for testing only and defined in test file
        friend long useCount<>(const DataHandlerGPU<data_t>& dh);

        /// friend constexpr function to implement expression templates
        template <bool GPU, class Operand, std::enable_if_t<isDataContainer<Operand>, int>>
        friend constexpr auto evaluateOrReturn(Operand const& operand);

    protected:
        /// convenience typedef for the Eigen::Matrix data vector
        using DataVector_t = Eigen::Matrix<data_t, Eigen::Dynamic, 1>;

        /// convenience typedef for the Eigen::Map
        using DataMap_t = Eigen::Map<DataVector_t>;

    public:
        /// delete default constructor (having no information makes no sense)
        DataHandlerGPU() = delete;

        /// default destructor
        ~DataHandlerGPU() override;

        /**
         * @brief Constructor initializing an appropriately sized vector with zeros
         *
         * @param[in] size of the vector
         * @param[in] initialize - set to false if you do not need initialization with zeros
         * (default: true)
         *
         * @throw InvalidArgumentError if the size is non-positive
         */
        explicit DataHandlerGPU(index_t size);

        /**
         * @brief Constructor initializing a data vector with a given vector
         *
         * @param[in] vector that is used for initializing the data
         */
        explicit DataHandlerGPU(DataVector_t const& vector);

        /**
         * @brief Constructor initializing a data vector with a given vector
         *
         * @param[in] vector that is used for initializing the data
         */
        explicit DataHandlerGPU(quickvec::Vector<data_t> const& vector);
        /// copy constructor
        DataHandlerGPU(const DataHandlerGPU<data_t>& other);

        /// move constructor
        DataHandlerGPU(DataHandlerGPU<data_t>&& other) noexcept;

        /// return the size of the vector
        index_t getSize() const override;

        /// return the index-th element of the data vector (not bounds checked!)
        data_t& operator[](index_t index) override;

        /// return the index-th element of the data vector as read-only (not bound checked!)
        const data_t& operator[](index_t index) const override;

        /// return the dot product of the data vector with vector v
        data_t dot(const DataHandler<data_t>& v) const override;

        /// return the squared l2 norm of the data vector (dot product with itself)
        GetFloatingPointType_t<data_t> squaredL2Norm() const override;

        /// return the l2 norm of the data vector (square root of the dot product with itself)
        GetFloatingPointType_t<data_t> l2Norm() const override;

        /// return the l0 pseudo-norm of the data vector (number of non-zero values)
        index_t l0PseudoNorm() const override;

        /// return the l1 norm of the data vector (sum of absolute values)
        GetFloatingPointType_t<data_t> l1Norm() const override;

        /// return the linf norm of the data vector (maximum of absolute values)
        GetFloatingPointType_t<data_t> lInfNorm() const override;

        /// return the sum of all elements of the data vector
        data_t sum() const override;

        /// create the fourier transformed of the data vector
<<<<<<< HEAD
        void fft(const DataDescriptor& source_desc) const override;

        /// create the inverse fourier transformed of the data vector
        void ifft(const DataDescriptor& source_desc) const override;
=======
        DataHandler<data_t>& fft(const DataDescriptor& source_desc) override;

        /// create the inverse fourier transformed of the data vector
        DataHandler<data_t>& ifft(const DataDescriptor& source_desc) override;
>>>>>>> 4e5e9d0a

        /// copy assign another DataHandlerGPU
        DataHandlerGPU<data_t>& operator=(const DataHandlerGPU<data_t>& v);

        /// move assign another DataHandlerGPU
        DataHandlerGPU<data_t>& operator=(DataHandlerGPU<data_t>&& v);

        /// lift copy and move assignment operators from base class
        using DataHandler<data_t>::operator=;

        /// compute in-place element-wise addition of another vector v
        DataHandler<data_t>& operator+=(const DataHandler<data_t>& v) override;

        /// compute in-place element-wise subtraction of another vector v
        DataHandler<data_t>& operator-=(const DataHandler<data_t>& v) override;

        /// compute in-place element-wise multiplication by another vector v
        DataHandler<data_t>& operator*=(const DataHandler<data_t>& v) override;

        /// compute in-place element-wise division by another vector v
        DataHandler<data_t>& operator/=(const DataHandler<data_t>& v) override;

        /// compute in-place addition of a scalar
        DataHandler<data_t>& operator+=(data_t scalar) override;

        /// compute in-place subtraction of a scalar
        DataHandler<data_t>& operator-=(data_t scalar) override;

        /// compute in-place multiplication by a scalar
        DataHandler<data_t>& operator*=(data_t scalar) override;

        /// compute in-place division by a scalar
        DataHandler<data_t>& operator/=(data_t scalar) override;

        /// assign a scalar to all elements of the data vector
        DataHandler<data_t>& operator=(data_t scalar) override;

        /// return a reference to the sequential block starting at startIndex and containing
        /// numberOfElements elements
        std::unique_ptr<DataHandler<data_t>> getBlock(index_t startIndex,
                                                      index_t numberOfElements) override;
        /// return a const reference to the sequential block starting at startIndex and containing
        /// numberOfElements elements
        std::unique_ptr<const DataHandler<data_t>>
            getBlock(index_t startIndex, index_t numberOfElements) const override;

    protected:
        /// the vector storing the data
        std::shared_ptr<quickvec::Vector<data_t>> _data;

        /// list of DataHandlerMaps referring to blocks of this
        std::list<DataHandlerMapGPU<data_t>*> _associatedMaps;

        /// implement the polymorphic clone operation
        DataHandlerGPU<data_t>* cloneImpl() const override;

        /// implement the polymorphic comparison operation
        bool isEqual(const DataHandler<data_t>& other) const override;

        /// copy the data stored in other
        void assign(const DataHandler<data_t>& other) override;

        /// move the data stored in other if other is of the same type, otherwise copy the data
        void assign(DataHandler<data_t>&& other) override;

        /// return non-const version of data
        quickvec::Vector<data_t> accessData();

        /// return const version of data
        quickvec::Vector<data_t> accessData() const;

    private:
        /// creates the deep copy for the copy-on-write mechanism
        void detach();

        /// same as detach() but leaving an uninitialized block of numberOfElements elements
        /// starting at index startIndex
        void detachWithUninitializedBlock(index_t startIndex, index_t numberOfElements);

        /// change the vector being handled
        void attach(const std::shared_ptr<quickvec::Vector<data_t>>& data);

        /// change the vector being handled (rvalue version)
        void attach(std::shared_ptr<quickvec::Vector<data_t>>&& data);
    };
} // namespace elsa<|MERGE_RESOLUTION|>--- conflicted
+++ resolved
@@ -129,17 +129,10 @@
         data_t sum() const override;
 
         /// create the fourier transformed of the data vector
-<<<<<<< HEAD
-        void fft(const DataDescriptor& source_desc) const override;
-
-        /// create the inverse fourier transformed of the data vector
-        void ifft(const DataDescriptor& source_desc) const override;
-=======
         DataHandler<data_t>& fft(const DataDescriptor& source_desc) override;
 
         /// create the inverse fourier transformed of the data vector
         DataHandler<data_t>& ifft(const DataDescriptor& source_desc) override;
->>>>>>> 4e5e9d0a
 
         /// copy assign another DataHandlerGPU
         DataHandlerGPU<data_t>& operator=(const DataHandlerGPU<data_t>& v);
