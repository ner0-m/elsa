#pragma once

#include "elsaDefines.h"
#include "DataHandler.h"
#include "Quickvec.h"

#include <list>

namespace elsa
{
    // forward declaration, allows mutual friending
    template <typename data_t>
    class DataHandlerMapGPU;

    // forward declaration for friend test function
    template <typename data_t = real_t>
    class DataHandlerGPU;
    // forward declaration, used for testing and defined in test file (declared as friend)
    template <typename data_t>
    long useCount(const DataHandlerGPU<data_t>&);

    /**
     * @brief Class representing and owning a vector stored in CPU main memory (using
     * Eigen::Matrix).
     *
     * @tparam data_t - data type that is stored, defaulting to real_t.
     *
     * @author David Frank - main code
     * @author Tobias Lasser - modularization and modernization
     * @author Nikola Dinev - integration of map and copy-on-write concepts
     *
     * The class implements copy-on-write. Therefore any non-const functions should call the
     * detach() function first to trigger the copy-on-write mechanism.
     *
     * DataHandlerGPU and DataHandlerMapCPU are mutual friend classes allowing for the vectorization
     * of arithmetic operations with the help of Eigen. A strong bidirectional link exists
     * between the two classes. A Map is associated with the DataHandlerGPU from which it was
     * created for the entirety of its lifetime. If the DataHandlerGPU starts managing a new vector
     * (e.g. through a call to detach()), all associated Maps will also be updated.
     */
    template <typename data_t>
    class DataHandlerGPU : public DataHandler<data_t>
    {
        /// for enabling accessData()
        friend DataContainer<data_t>;

        /// declare DataHandlerMapGPU as friend, allows the use of Eigen for improved performance
        friend DataHandlerMapGPU<data_t>;

        /// used for testing only and defined in test file
        friend long useCount<>(const DataHandlerGPU<data_t>& dh);

        /// friend constexpr function to implement expression templates
        template <bool GPU, class Operand, std::enable_if_t<isDataContainer<Operand>, int>>
        friend constexpr auto evaluateOrReturn(Operand const& operand);

    protected:
        /// convenience typedef for the Eigen::Matrix data vector
        using DataVector_t = Eigen::Matrix<data_t, Eigen::Dynamic, 1>;

        /// convenience typedef for the Eigen::Map
        using DataMap_t = Eigen::Map<DataVector_t>;

    public:
        /// delete default constructor (having no information makes no sense)
        DataHandlerGPU() = delete;

        /// default destructor
        ~DataHandlerGPU() override;

        /**
         * @brief Constructor initializing an appropriately sized vector with zeros
         *
         * @param[in] size of the vector
         * @param[in] initialize - set to false if you do not need initialization with zeros
         * (default: true)
         *
         * @throw InvalidArgumentError if the size is non-positive
         */
        explicit DataHandlerGPU(index_t size);

        /**
         * @brief Constructor initializing a data vector with a given vector
         *
         * @param[in] vector that is used for initializing the data
         */
        explicit DataHandlerGPU(DataVector_t const& vector);

        /**
         * @brief Constructor initializing a data vector with a given vector
         *
         * @param[in] vector that is used for initializing the data
         */
        explicit DataHandlerGPU(quickvec::Vector<data_t> const& vector);
        /// copy constructor
        DataHandlerGPU(const DataHandlerGPU<data_t>& other);

        /// move constructor
        DataHandlerGPU(DataHandlerGPU<data_t>&& other) noexcept;

        /// return the size of the vector
        index_t getSize() const override;

        /// return the index-th element of the data vector (not bounds checked!)
        data_t& operator[](index_t index) override;

        /// return the index-th element of the data vector as read-only (not bound checked!)
        const data_t& operator[](index_t index) const override;

        /// return the dot product of the data vector with vector v
        data_t dot(const DataHandler<data_t>& v) const override;

        /// return the squared l2 norm of the data vector (dot product with itself)
        GetFloatingPointType_t<data_t> squaredL2Norm() const override;

        /// return the l2 norm of the data vector (square root of the dot product with itself)
        GetFloatingPointType_t<data_t> l2Norm() const override;

        /// return the l0 pseudo-norm of the data vector (number of non-zero values)
        index_t l0PseudoNorm() const override;

        /// return the l1 norm of the data vector (sum of absolute values)
        GetFloatingPointType_t<data_t> l1Norm() const override;

        /// return the linf norm of the data vector (maximum of absolute values)
        GetFloatingPointType_t<data_t> lInfNorm() const override;

        /// return the sum of all elements of the data vector
        data_t sum() const override;

<<<<<<< HEAD
        /// create the fourier transformed of the data vector
        DataHandler<data_t>& fft(const DataDescriptor& source_desc) override;

        /// create the inverse fourier transformed of the data vector
        DataHandler<data_t>& ifft(const DataDescriptor& source_desc) override;
=======
        /// return the min of all elements of the data vector
        data_t minElement() const override;

        /// return the max of all elements of the data vector
        data_t maxElement() const override;

        /// create the fourier transformed of the data vector
        DataHandler<data_t>& fft(const DataDescriptor& source_desc, FFTNorm norm) override;

        /// create the inverse fourier transformed of the data vector
        DataHandler<data_t>& ifft(const DataDescriptor& source_desc, FFTNorm norm) override;
>>>>>>> 0fa4cc78

        /// copy assign another DataHandlerGPU
        DataHandlerGPU<data_t>& operator=(const DataHandlerGPU<data_t>& v);

        /// move assign another DataHandlerGPU
        DataHandlerGPU<data_t>& operator=(DataHandlerGPU<data_t>&& v);

        /// lift copy and move assignment operators from base class
        using DataHandler<data_t>::operator=;

        /// compute in-place element-wise addition of another vector v
        DataHandler<data_t>& operator+=(const DataHandler<data_t>& v) override;

        /// compute in-place element-wise subtraction of another vector v
        DataHandler<data_t>& operator-=(const DataHandler<data_t>& v) override;

        /// compute in-place element-wise multiplication by another vector v
        DataHandler<data_t>& operator*=(const DataHandler<data_t>& v) override;

        /// compute in-place element-wise division by another vector v
        DataHandler<data_t>& operator/=(const DataHandler<data_t>& v) override;

        /// compute in-place addition of a scalar
        DataHandler<data_t>& operator+=(data_t scalar) override;

        /// compute in-place subtraction of a scalar
        DataHandler<data_t>& operator-=(data_t scalar) override;

        /// compute in-place multiplication by a scalar
        DataHandler<data_t>& operator*=(data_t scalar) override;

        /// compute in-place division by a scalar
        DataHandler<data_t>& operator/=(data_t scalar) override;

        /// assign a scalar to all elements of the data vector
        DataHandler<data_t>& operator=(data_t scalar) override;

        /// return a reference to the sequential block starting at startIndex and containing
        /// numberOfElements elements
        std::unique_ptr<DataHandler<data_t>> getBlock(index_t startIndex,
                                                      index_t numberOfElements) override;
        /// return a const reference to the sequential block starting at startIndex and containing
        /// numberOfElements elements
        std::unique_ptr<const DataHandler<data_t>>
            getBlock(index_t startIndex, index_t numberOfElements) const override;

    protected:
        /// the vector storing the data
        std::shared_ptr<quickvec::Vector<data_t>> _data;

        /// list of DataHandlerMaps referring to blocks of this
        std::list<DataHandlerMapGPU<data_t>*> _associatedMaps;

        /// implement the polymorphic clone operation
        DataHandlerGPU<data_t>* cloneImpl() const override;

        /// implement the polymorphic comparison operation
        bool isEqual(const DataHandler<data_t>& other) const override;

        /// copy the data stored in other
        void assign(const DataHandler<data_t>& other) override;

        /// move the data stored in other if other is of the same type, otherwise copy the data
        void assign(DataHandler<data_t>&& other) override;

        /// return non-const version of data
        quickvec::Vector<data_t> accessData();

        /// return const version of data
        quickvec::Vector<data_t> accessData() const;

    private:
        /// creates the deep copy for the copy-on-write mechanism
        void detach();

        /// same as detach() but leaving an uninitialized block of numberOfElements elements
        /// starting at index startIndex
        void detachWithUninitializedBlock(index_t startIndex, index_t numberOfElements);

        /// change the vector being handled
        void attach(const std::shared_ptr<quickvec::Vector<data_t>>& data);

        /// change the vector being handled (rvalue version)
        void attach(std::shared_ptr<quickvec::Vector<data_t>>&& data);
    };
} // namespace elsa<|MERGE_RESOLUTION|>--- conflicted
+++ resolved
@@ -128,13 +128,6 @@
         /// return the sum of all elements of the data vector
         data_t sum() const override;
 
-<<<<<<< HEAD
-        /// create the fourier transformed of the data vector
-        DataHandler<data_t>& fft(const DataDescriptor& source_desc) override;
-
-        /// create the inverse fourier transformed of the data vector
-        DataHandler<data_t>& ifft(const DataDescriptor& source_desc) override;
-=======
         /// return the min of all elements of the data vector
         data_t minElement() const override;
 
@@ -146,7 +139,6 @@
 
         /// create the inverse fourier transformed of the data vector
         DataHandler<data_t>& ifft(const DataDescriptor& source_desc, FFTNorm norm) override;
->>>>>>> 0fa4cc78
 
         /// copy assign another DataHandlerGPU
         DataHandlerGPU<data_t>& operator=(const DataHandlerGPU<data_t>& v);
