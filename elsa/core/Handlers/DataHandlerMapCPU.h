--- conflicted
+++ resolved
@@ -99,13 +99,6 @@
         /// return the sum of all elements of the data vector
         data_t sum() const override;
 
-<<<<<<< HEAD
-        /// create the fourier transformed of the data vector
-        DataHandler<data_t>& fft(const DataDescriptor& source_desc) override;
-
-        /// create the inverse fourier transformed of the data vector
-        DataHandler<data_t>& ifft(const DataDescriptor& source_desc) override;
-=======
         /// return the min of all elements of the data vector
         data_t minElement() const override;
 
@@ -117,7 +110,6 @@
 
         /// create the inverse fourier transformed of the data vector
         DataHandler<data_t>& ifft(const DataDescriptor& source_desc, FFTNorm norm) override;
->>>>>>> 0fa4cc78
 
         /// compute in-place element-wise addition of another vector v
         DataHandler<data_t>& operator+=(const DataHandler<data_t>& v) override;
