--- conflicted
+++ resolved
@@ -100,17 +100,10 @@
         data_t sum() const override;
 
         /// create the fourier transformed of the data vector
-<<<<<<< HEAD
-        void fft(const DataDescriptor& source_desc) const override;
-
-        /// create the inverse fourier transformed of the data vector
-        void ifft(const DataDescriptor& source_desc) const override;
-=======
         DataHandler<data_t>& fft(const DataDescriptor& source_desc) override;
 
         /// create the inverse fourier transformed of the data vector
         DataHandler<data_t>& ifft(const DataDescriptor& source_desc) override;
->>>>>>> 4e5e9d0a
 
         /// compute in-place element-wise addition of another vector v
         DataHandler<data_t>& operator+=(const DataHandler<data_t>& v) override;
