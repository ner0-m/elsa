--- conflicted
+++ resolved
@@ -16,10 +16,6 @@
 
     class DataDescriptor;
 
-<<<<<<< HEAD
-
-=======
->>>>>>> 4e5e9d0a
     /**
      * @brief Base class encapsulating data handling. The data is stored transparently, for example
      * on CPU or GPU.
@@ -82,17 +78,10 @@
         virtual data_t sum() const = 0;
 
         /// in-place create the fourier transformed of the data vector
-<<<<<<< HEAD
-        virtual void fft(const DataDescriptor& source_desc) const = 0;
-
-        /// in-place create the inverse fourier transformed of the data vector
-        virtual void ifft(const DataDescriptor& source_desc) const = 0;
-=======
         virtual DataHandler<data_t>& fft(const DataDescriptor& source_desc) = 0;
 
         /// in-place create the inverse fourier transformed of the data vector
         virtual DataHandler<data_t>& ifft(const DataDescriptor& source_desc) = 0;
->>>>>>> 4e5e9d0a
 
         /// compute in-place element-wise addition of another vector v
         virtual DataHandler<data_t>& operator+=(const DataHandler<data_t>& v) = 0;
