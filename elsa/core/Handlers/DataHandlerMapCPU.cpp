--- conflicted
+++ resolved
@@ -113,21 +113,13 @@
     }
 
     template <typename data_t>
-<<<<<<< HEAD
-    void DataHandlerMapCPU<data_t>::fft(const DataDescriptor& source_desc) const
-=======
     DataHandler<data_t>& DataHandlerMapCPU<data_t>::fft(const DataDescriptor& source_desc)
->>>>>>> 4e5e9d0a
     {
         throw std::runtime_error{"todo implement"};
     }
 
     template <typename data_t>
-<<<<<<< HEAD
-    void DataHandlerMapCPU<data_t>::ifft(const DataDescriptor& source_desc) const
-=======
     DataHandler<data_t>& DataHandlerMapCPU<data_t>::ifft(const DataDescriptor& source_desc)
->>>>>>> 4e5e9d0a
     {
         throw std::runtime_error{"todo implement"};
     }
