/**
 * \file test_LinearOperator.cpp
 *
 * \brief Tests for LinearOperator class
 *
 * \author Tobias Lasser - main code
 * \author David Frank - composite tests
 * \author Nikola Dinev - fixes
 */

#include <catch2/catch.hpp>
#include "LinearOperator.h"

using namespace elsa;

// mock operator, which outputs 1 for apply and 2 for applyAdjoint
template <typename data_t = real_t>
class MockOperator : public LinearOperator<data_t>
{
public:
    MockOperator(const DataDescriptor& domain, const DataDescriptor& range)
        : LinearOperator<data_t>(domain, range)
    {
    }

protected:
<<<<<<< HEAD
    void applyImpl(const DataContainer<data_t>& x, DataContainer<data_t>& Ax) const override
=======
    void applyImpl([[maybe_unused]] const DataContainer<data_t>& x,
                   DataContainer<data_t>& Ax) const override
>>>>>>> 5993f2d3
    {
        Ax = 1;
    }

<<<<<<< HEAD
    void applyAdjointImpl(const DataContainer<data_t>& y, DataContainer<data_t>& Aty) const override
=======
    void applyAdjointImpl([[maybe_unused]] const DataContainer<data_t>& y,
                          DataContainer<data_t>& Aty) const override
>>>>>>> 5993f2d3
    {
        Aty = 3;
    }

protected:
    MockOperator<data_t>* cloneImpl() const override
    {
        return new MockOperator<data_t>(this->getDomainDescriptor(), this->getRangeDescriptor());
    }
};

SCENARIO("Constructing a LinearOperator")
{
    GIVEN("DataDescriptors")
    {
        IndexVector_t numCoeff(2);
        numCoeff << 47, 11;
        IndexVector_t numCoeff2(2);
        numCoeff2 << 31, 23;
        DataDescriptor ddDomain(numCoeff);
        DataDescriptor ddRange(numCoeff2);

        WHEN("instantiating a LinearOperator")
        {
            LinearOperator linOp(ddDomain, ddRange);

            THEN("the DataDescriptors are as expected")
            {
                REQUIRE(linOp.getDomainDescriptor() == ddDomain);
                REQUIRE(linOp.getRangeDescriptor() == ddRange);
            }

            THEN("the apply* operations throw")
            {
                DataContainer dc(ddDomain);
                REQUIRE_THROWS_AS(linOp.apply(dc), std::logic_error);
                REQUIRE_THROWS_AS(linOp.applyAdjoint(dc), std::logic_error);
            }

            THEN("copies are good")
            {
                auto newOp = linOp;
                REQUIRE(newOp == linOp);
            }
        }
    }
}

SCENARIO("Cloning LinearOperators")
{
    GIVEN("a LinearOperator")
    {
        IndexVector_t numCoeff(3);
        numCoeff << 23, 45, 67;
        IndexVector_t numCoeff2(2);
        numCoeff2 << 78, 90;
        DataDescriptor ddDomain(numCoeff);
        DataDescriptor ddRange(numCoeff2);
        LinearOperator linOp(ddDomain, ddRange);

        WHEN("cloning the LinearOperator")
        {
            auto linOpClone = linOp.clone();

            THEN("everything matches")
            {
                REQUIRE(linOpClone.get() != &linOp);
                REQUIRE(*linOpClone == linOp);
            }

            THEN("copies are also identical")
            {
                auto newOp = *linOpClone;
                REQUIRE(newOp == linOp);
            }
        }
    }
}

SCENARIO("Leaf LinearOperator")
{
    GIVEN("a non-adjoint leaf linear operator")
    {
        IndexVector_t numCoeff(2);
        numCoeff << 12, 23;
        IndexVector_t numCoeff2(2);
        numCoeff2 << 34, 45;
        DataDescriptor ddDomain(numCoeff);
        DataDescriptor ddRange(numCoeff2);
        MockOperator mockOp(ddDomain, ddRange);

        auto leafOp = leaf(mockOp);

        WHEN("the operator is there")
        {
            THEN("the descriptors are set correctly")
            {
                REQUIRE(leafOp.getDomainDescriptor() == ddDomain);
                REQUIRE(leafOp.getRangeDescriptor() == ddRange);
            }
        }

        WHEN("given data")
        {
            DataContainer dcDomain(ddDomain);
            DataContainer dcRange(ddRange);

            THEN("the apply operations return the correct result")
            {
                auto resultApply = leafOp.apply(dcDomain);
                for (int i = 0; i < resultApply.getSize(); ++i)
                    REQUIRE(resultApply[i] == 1);

                auto resultApplyAdjoint = leafOp.applyAdjoint(dcRange);
                for (int i = 0; i < resultApplyAdjoint.getSize(); ++i)
                    REQUIRE(resultApplyAdjoint[i] == 3);
            }

            THEN("the apply operations care for appropriately sized containers")
            {
                REQUIRE_THROWS_AS(leafOp.apply(dcRange), std::invalid_argument);
                REQUIRE_THROWS_AS(leafOp.applyAdjoint(dcDomain), std::invalid_argument);
            }
        }

        WHEN("copying/assigning")
        {
            auto newOp = leafOp;
            auto assignedOp = leaf(newOp);

            THEN("it should be identical")
            {
                REQUIRE(newOp == leafOp);
                REQUIRE(assignedOp == leaf(newOp));

                assignedOp = newOp;
                REQUIRE(assignedOp == newOp);
            }
        }
    }

    GIVEN("an adjoint linear operator")
    {
        IndexVector_t numCoeff(2);
        numCoeff << 12, 23;
        IndexVector_t numCoeff2(2);
        numCoeff2 << 34, 45;
        DataDescriptor ddDomain(numCoeff);
        DataDescriptor ddRange(numCoeff2);
        MockOperator mockOp(ddDomain, ddRange);

        auto adjointOp = adjoint(mockOp);

        WHEN("the operator is there")
        {
            THEN("the descriptors are set correctly")
            {
                REQUIRE(adjointOp.getDomainDescriptor() == ddRange);
                REQUIRE(adjointOp.getRangeDescriptor() == ddDomain);
            }
        }

        WHEN("given data")
        {
            DataContainer dcDomain(ddDomain);
            DataContainer dcRange(ddRange);

            THEN("the apply operations return the correct result")
            {
                auto resultApply = adjointOp.apply(dcRange);
                for (int i = 0; i < resultApply.getSize(); ++i)
                    REQUIRE(resultApply[i] == 3);

                auto resultApplyAdjoint = adjointOp.applyAdjoint(dcDomain);
                for (int i = 0; i < resultApplyAdjoint.getSize(); ++i)
                    REQUIRE(resultApplyAdjoint[i] == 1);
            }

            THEN("the apply operations care for appropriately sized containers")
            {
                REQUIRE_THROWS_AS(adjointOp.apply(dcDomain), std::invalid_argument);
                REQUIRE_THROWS_AS(adjointOp.applyAdjoint(dcRange), std::invalid_argument);
            }
        }

        WHEN("copying/assigning")
        {
            auto newOp = adjointOp;
            auto assignedOp = adjoint(newOp);

            THEN("it should be identical")
            {
                REQUIRE(newOp == adjointOp);
                REQUIRE(assignedOp == adjoint(newOp));

                assignedOp = newOp;
                REQUIRE(assignedOp == newOp);
            }
        }
    }
}

SCENARIO("Composite LinearOperator")
{
    GIVEN("an additive composite linear operator")
    {
        IndexVector_t numCoeff(2);
        numCoeff << 45, 67;
        IndexVector_t numCoeff2(2);
        numCoeff2 << 13, 48;
        DataDescriptor ddDomain(numCoeff);
        DataDescriptor ddRange(numCoeff2);

        MockOperator op1(ddDomain, ddRange);
        MockOperator op2(ddDomain, ddRange);

        auto addOp = op1 + op2;

        WHEN("the operator is there")
        {
            THEN("the descriptors are set correctly")
            {
                REQUIRE(addOp.getDomainDescriptor() == ddDomain);
                REQUIRE(addOp.getRangeDescriptor() == ddRange);
            }
        }

        WHEN("given data")
        {
            DataContainer dcDomain(ddDomain);
            DataContainer dcRange(ddRange);

            THEN("the apply operations return the correct result")
            {
                auto resultApply = addOp.apply(dcDomain);
                for (int i = 0; i < resultApply.getSize(); ++i)
                    REQUIRE(resultApply[i] == 2);

                auto resultApplyAdjoint = addOp.applyAdjoint(dcRange);
                for (int i = 0; i < resultApplyAdjoint.getSize(); ++i)
                    REQUIRE(resultApplyAdjoint[i] == 6);
            }

            THEN("the apply operations care for appropriately sized containers")
            {
                REQUIRE_THROWS_AS(addOp.apply(dcRange), std::invalid_argument);
                REQUIRE_THROWS_AS(addOp.applyAdjoint(dcDomain), std::invalid_argument);
            }
        }

        WHEN("copying/assigning")
        {
            auto newOp = addOp;
            auto assignedOp = adjoint(newOp);

            THEN("it should be identical")
            {
                REQUIRE(newOp == addOp);
                REQUIRE(assignedOp == adjoint(newOp));

                assignedOp = newOp;
                REQUIRE(assignedOp == newOp);
            }
        }
    }

    GIVEN("a multiplicative composite linear operator")
    {
        IndexVector_t numCoeff(3);
        numCoeff << 13, 47, 69;
        IndexVector_t numCoeff2(2);
        numCoeff2 << 15, 28;
        IndexVector_t numCoeff3(4);
        numCoeff3 << 7, 30, 83, 13;
        DataDescriptor ddDomain(numCoeff);
        DataDescriptor ddMiddle(numCoeff2);
        DataDescriptor ddRange(numCoeff3);

        MockOperator op1(ddDomain, ddMiddle);
        MockOperator op2(ddMiddle, ddRange);

        auto multOp = op2 * op1;

        WHEN("the operator is there")
        {
            THEN("the descriptors are set correctly")
            {
                REQUIRE(multOp.getDomainDescriptor() == ddDomain);
                REQUIRE(multOp.getRangeDescriptor() == ddRange);
            }
        }

        WHEN("given data")
        {
            DataContainer dcDomain(ddDomain);
            DataContainer dcRange(ddRange);

            THEN("the apply operations return the correct result")
            {
                auto resultApply = multOp.apply(dcDomain);
                for (int i = 0; i < resultApply.getSize(); ++i)
                    REQUIRE(resultApply[i] == 1);

                auto resultApplyAdjoint = multOp.applyAdjoint(dcRange);
                for (int i = 0; i < resultApplyAdjoint.getSize(); ++i)
                    REQUIRE(resultApplyAdjoint[i] == 3);
            }

            THEN("the apply operations care for appropriately sized containers")
            {
                REQUIRE_THROWS_AS(multOp.apply(dcRange), std::invalid_argument);
                REQUIRE_THROWS_AS(multOp.applyAdjoint(dcDomain), std::invalid_argument);
            }
        }

        WHEN("copying/assigning")
        {
            auto newOp = multOp;
            auto assignedOp = adjoint(newOp);

            THEN("it should be identical")
            {
                REQUIRE(newOp == multOp);
                REQUIRE(assignedOp == adjoint(newOp));

                assignedOp = newOp;
                REQUIRE(assignedOp == newOp);
            }
        }
    }

    GIVEN("a complex composite with multiple leafs and levels")
    {
        IndexVector_t numCoeff(2);
        numCoeff << 13, 38;
        IndexVector_t numCoeff2(1);
        numCoeff2 << 16;
        IndexVector_t numCoeff3(3);
        numCoeff3 << 17, 38, 15;
        DataDescriptor ddDomain(numCoeff);
        DataDescriptor ddRange(numCoeff2);
        DataDescriptor ddFinalRange(numCoeff3);

        MockOperator op1(ddDomain, ddRange);
        MockOperator op2(ddFinalRange, ddRange);
        MockOperator op3(ddRange, ddFinalRange);

        auto compositeOp = (op3 + adjoint(op2)) * op1;

        WHEN("the operator is there")
        {
            THEN("the descriptors are set correctly")
            {
                REQUIRE(compositeOp.getDomainDescriptor() == ddDomain);
                REQUIRE(compositeOp.getRangeDescriptor() == ddFinalRange);
            }
        }

        WHEN("given data")
        {
            DataContainer dcDomain(ddDomain);
            DataContainer dcFinalRange(ddFinalRange);

            THEN("the apply operations return the correct result")
            {
                auto resultApply = compositeOp.apply(dcDomain);
                for (int i = 0; i < resultApply.getSize(); ++i)
                    REQUIRE(resultApply[i] == 4);

                auto resultApplyAdjoint = compositeOp.applyAdjoint(dcFinalRange);
                for (int i = 0; i < resultApplyAdjoint.getSize(); ++i)
                    REQUIRE(resultApplyAdjoint[i] == 3);
            }

            THEN("the apply operations expect appropriately sized containers")
            {
                REQUIRE_THROWS_AS(compositeOp.apply(dcFinalRange), std::invalid_argument);
                REQUIRE_THROWS_AS(compositeOp.applyAdjoint(dcDomain), std::invalid_argument);
            }
        }

        WHEN("copying/assigning")
        {
            auto newOp = compositeOp;
            auto assignedOp = adjoint(newOp);

            THEN("it should be identical")
            {
                REQUIRE(newOp == compositeOp);
                REQUIRE(assignedOp == adjoint(newOp));

                assignedOp = newOp;
                REQUIRE(assignedOp == newOp);
            }
        }
    }
}<|MERGE_RESOLUTION|>--- conflicted
+++ resolved
@@ -24,22 +24,14 @@
     }
 
 protected:
-<<<<<<< HEAD
-    void applyImpl(const DataContainer<data_t>& x, DataContainer<data_t>& Ax) const override
-=======
     void applyImpl([[maybe_unused]] const DataContainer<data_t>& x,
                    DataContainer<data_t>& Ax) const override
->>>>>>> 5993f2d3
     {
         Ax = 1;
     }
 
-<<<<<<< HEAD
-    void applyAdjointImpl(const DataContainer<data_t>& y, DataContainer<data_t>& Aty) const override
-=======
     void applyAdjointImpl([[maybe_unused]] const DataContainer<data_t>& y,
                           DataContainer<data_t>& Aty) const override
->>>>>>> 5993f2d3
     {
         Aty = 3;
     }
