--- conflicted
+++ resolved
@@ -12,12 +12,6 @@
 #include "DataContainer.h"
 #include "IdenticalBlocksDescriptor.h"
 
-template <typename data_t>
-int elsa::useCount(const DataContainer<data_t>& dc)
-{
-    return dc._dataHandler.use_count();
-}
-
 using namespace elsa;
 using namespace Catch::literals; // to enable 0.0_a approximate floats
 
@@ -221,11 +215,7 @@
 
             THEN("the element-wise unary operations work as expected")
             {
-<<<<<<< HEAD
-                auto dcSquare = dc.square();
-=======
                 DataContainer dcSquare = square(dc);
->>>>>>> 5993f2d3
                 for (index_t i = 0; i < dc.getSize(); ++i)
                     REQUIRE(dcSquare[i] == Approx(randVec(i) * randVec(i)));
 
@@ -246,11 +236,7 @@
 
             THEN("the binary in-place addition of a scalar work as expected")
             {
-<<<<<<< HEAD
-                float scalar = 923.41;
-=======
                 float scalar = 923.41f;
->>>>>>> 5993f2d3
                 dc += scalar;
                 for (index_t i = 0; i < dc.getSize(); ++i)
                     REQUIRE(dc[i] == randVec(i) + scalar);
@@ -258,11 +244,7 @@
 
             THEN("the binary in-place subtraction of a scalar work as expected")
             {
-<<<<<<< HEAD
-                float scalar = 74.165;
-=======
                 float scalar = 74.165f;
->>>>>>> 5993f2d3
                 dc -= scalar;
                 for (index_t i = 0; i < dc.getSize(); ++i)
                     REQUIRE(dc[i] == randVec(i) - scalar);
@@ -270,11 +252,7 @@
 
             THEN("the binary in-place multiplication with a scalar work as expected")
             {
-<<<<<<< HEAD
-                float scalar = 12.69;
-=======
                 float scalar = 12.69f;
->>>>>>> 5993f2d3
                 dc *= scalar;
                 for (index_t i = 0; i < dc.getSize(); ++i)
                     REQUIRE(dc[i] == randVec(i) * scalar);
@@ -282,11 +260,7 @@
 
             THEN("the binary in-place division by a scalar work as expected")
             {
-<<<<<<< HEAD
-                float scalar = 82.61;
-=======
                 float scalar = 82.61f;
->>>>>>> 5993f2d3
                 dc /= scalar;
                 for (index_t i = 0; i < dc.getSize(); ++i)
                     REQUIRE(dc[i] == randVec(i) / scalar);
@@ -294,11 +268,7 @@
 
             THEN("the element-wise assignment of a scalar works as expected")
             {
-<<<<<<< HEAD
-                float scalar = 123.45;
-=======
                 float scalar = 123.45f;
->>>>>>> 5993f2d3
                 dc = scalar;
                 for (index_t i = 0; i < dc.getSize(); ++i)
                     REQUIRE(dc[i] == scalar);
@@ -389,11 +359,7 @@
 
         THEN("the operations with a scalar work as expected")
         {
-<<<<<<< HEAD
-            float scalar = 4.92;
-=======
             float scalar = 4.92f;
->>>>>>> 5993f2d3
 
             auto resultScalarPlus = scalar + dc;
             for (index_t i = 0; i < dc.getSize(); ++i)
@@ -426,117 +392,6 @@
 
             auto resultDivScalar = dc / scalar;
             for (index_t i = 0; i < dc.getSize(); ++i)
-<<<<<<< HEAD
-                REQUIRE(resultDivScalar[i] == dc[i] / scalar);
-        }
-    }
-}
-
-SCENARIO("Testing the copy-on-write mechanism")
-{
-    GIVEN("A random DataContainer")
-    {
-
-        IndexVector_t numCoeff(3);
-        numCoeff << 52, 7, 29;
-        DataDescriptor desc(numCoeff);
-        DataContainer dc(desc);
-        Eigen::VectorXf randVec = Eigen::VectorXf::Random(dc.getSize());
-
-        for (index_t i = 0; i < dc.getSize(); ++i) {
-            dc[i] = randVec(i);
-        }
-
-        WHEN("const manipulating a copy constructed shallow copy")
-        {
-            DataContainer dc2(dc);
-            dc + dc;
-            dc.sum();
-            dc.square();
-            dc.log();
-            dc.dot(dc);
-            dc.l1Norm();
-
-            THEN("the data is the same")
-            {
-                REQUIRE(dc2 == dc);
-                REQUIRE(useCount(dc) == 2);
-            }
-        }
-
-        WHEN("non-const manipulating a copy constructed shallow copy")
-        {
-            DataContainer dc2(dc);
-            REQUIRE(useCount(dc) == 2);
-            REQUIRE(useCount(dc2) == 2);
-
-            THEN("copy-on-write is invoked")
-            {
-                dc2 += 2;
-                REQUIRE(dc2 != dc);
-                REQUIRE(useCount(dc2) == 1);
-                REQUIRE(useCount(dc) == 1);
-            }
-
-            THEN("copy-on-write is invoked")
-            {
-                dc2 += dc;
-                REQUIRE(dc2 != dc);
-                REQUIRE(useCount(dc2) == 1);
-                REQUIRE(useCount(dc) == 1);
-            }
-
-            THEN("copy-on-write is invoked")
-            {
-                dc2 -= 2;
-                REQUIRE(dc2 != dc);
-            }
-
-            THEN("copy-on-write is invoked")
-            {
-                dc2 -= dc;
-                REQUIRE(dc2 != dc);
-            }
-
-            THEN("copy-on-write is invoked")
-            {
-                dc2 /= 2;
-                REQUIRE(dc2 != dc);
-            }
-
-            THEN("copy-on-write is invoked")
-            {
-                dc2 /= dc;
-                REQUIRE(dc2 != dc);
-            }
-
-            THEN("copy-on-write is invoked")
-            {
-                dc2 *= 2;
-                REQUIRE(dc2 != dc);
-            }
-
-            THEN("copy-on-write is invoked")
-            {
-                dc2 *= dc;
-                REQUIRE(dc2 != dc);
-            }
-
-            THEN("copy-on-write is invoked")
-            {
-                dc[0] += 2;
-                REQUIRE(dc2 != dc);
-            }
-        }
-
-        WHEN("manipulating a non-shallow-copied container")
-        {
-            for (index_t i = 0; i < dc.getSize(); ++i) {
-                dc[i] += 2;
-            }
-
-            THEN("copy-on-write should not be invoked") { REQUIRE(useCount(dc) == 1); }
-=======
                 REQUIRE(resultDivScalar.eval()[i] == dc[i] / scalar);
         }
     }
@@ -653,7 +508,6 @@
                     REQUIRE(&linearConstDc[0] != &constDcCopy[0]);
                 }
             }
->>>>>>> 5993f2d3
         }
     }
 }
@@ -666,7 +520,6 @@
         IndexVector_t numCoeff(1);
         numCoeff << size;
         DataDescriptor desc(numCoeff);
-<<<<<<< HEAD
 
         DataContainer dc1(desc);
         DataContainer dc2(desc);
@@ -688,29 +541,6 @@
             REQUIRE(i == size);
         }
 
-=======
-
-        DataContainer dc1(desc);
-        DataContainer dc2(desc);
-
-        Eigen::VectorXf randVec1 = Eigen::VectorXf::Random(size);
-        Eigen::VectorXf randVec2 = Eigen::VectorXf::Random(size);
-
-        for (index_t i = 0; i < size; ++i) {
-            dc1[i] = randVec1(i);
-            dc2[i] = randVec2(i);
-        }
-
-        THEN("We can iterate forward")
-        {
-            int i = 0;
-            for (auto v = dc1.cbegin(); v != dc1.cend(); v++) {
-                REQUIRE(*v == randVec1[i++]);
-            }
-            REQUIRE(i == size);
-        }
-
->>>>>>> 5993f2d3
         THEN("We can iterate backward")
         {
             int i = size;
