#include "DataDescriptor.h"

#include <stdexcept>
#include <algorithm>

namespace elsa
{
    DataDescriptor::DataDescriptor(IndexVector_t numberOfCoefficientsPerDimension)
        : _numberOfDimensions{numberOfCoefficientsPerDimension.size()},
          _numberOfCoefficientsPerDimension{numberOfCoefficientsPerDimension},
          _spacingPerDimension{RealVector_t::Ones(_numberOfDimensions)},
          _productOfCoefficientsPerDimension{numberOfCoefficientsPerDimension}
    {
        // sanity checks
        if ((numberOfCoefficientsPerDimension.array() <= 0).any())
            throw std::invalid_argument(
                "DataDescriptor: non-positive number of coefficients not allowed");

        // set the origin at center
        _locationOfOrigin = static_cast<real_t>(0.5)
                            * (_numberOfCoefficientsPerDimension.cast<real_t>().array()
                               * _spacingPerDimension.array());

        // pre-compute the partial products for index computations
        for (index_t i = 0; i < _numberOfDimensions; ++i)
            _productOfCoefficientsPerDimension(i) =
                _numberOfCoefficientsPerDimension.head(i).prod();
    }

    DataDescriptor::DataDescriptor(IndexVector_t numberOfCoefficientsPerDimension,
                                   RealVector_t spacingPerDimension)
        : _numberOfDimensions{numberOfCoefficientsPerDimension.size()},
          _numberOfCoefficientsPerDimension{numberOfCoefficientsPerDimension},
          _spacingPerDimension{spacingPerDimension},
          _productOfCoefficientsPerDimension{numberOfCoefficientsPerDimension}
    {
        // sanity checks
        if ((numberOfCoefficientsPerDimension.array() <= 0).any())
            throw std::invalid_argument(
                "DataDescriptor: non-positive number of coefficients not allowed");
        if (numberOfCoefficientsPerDimension.size() != spacingPerDimension.size())
            throw std::invalid_argument("DataDescriptor: mismatch between "
                                        "numberOfCoefficientsPerDimension and spacingPerDimension");

        // set the origin at center
        _locationOfOrigin = static_cast<real_t>(0.5)
                            * (_numberOfCoefficientsPerDimension.cast<real_t>().array()
                               * _spacingPerDimension.array());

        // pre-compute the partial products for index computations
        for (index_t i = 0; i < _numberOfDimensions; ++i)
            _productOfCoefficientsPerDimension(i) =
                _numberOfCoefficientsPerDimension.head(i).prod();
    }

    index_t DataDescriptor::getNumberOfDimensions() const { return _numberOfDimensions; }

    index_t DataDescriptor::getNumberOfCoefficients() const
    {
        return _numberOfCoefficientsPerDimension.prod();
    }

    IndexVector_t DataDescriptor::getNumberOfCoefficientsPerDimension() const
    {
        return _numberOfCoefficientsPerDimension;
    }

    RealVector_t DataDescriptor::getSpacingPerDimension() const { return _spacingPerDimension; }

    RealVector_t DataDescriptor::getLocationOfOrigin() const { return _locationOfOrigin; }

    index_t DataDescriptor::getIndexFromCoordinate(elsa::IndexVector_t coordinate) const
    {
        // sanity check
        if (coordinate.size() != _productOfCoefficientsPerDimension.size())
            throw std::invalid_argument(
                "DataDescriptor: mismatch of coordinate and descriptor size");

        return _productOfCoefficientsPerDimension.cwiseProduct(coordinate).sum();
    }

    IndexVector_t DataDescriptor::getCoordinateFromIndex(elsa::index_t index) const
    {
        // sanity check
        if (index < 0 || index >= getNumberOfCoefficients())
            throw std::invalid_argument("DataDescriptor: invalid index");

        IndexVector_t coordinate(_numberOfDimensions);

        index_t leftOver = index;
        for (index_t i = _numberOfDimensions - 1; i >= 1; --i) {
            coordinate(i) = leftOver / _productOfCoefficientsPerDimension(i);
            leftOver %= _productOfCoefficientsPerDimension(i);
        }
        coordinate(0) = leftOver;

        return coordinate;
    }

<<<<<<< HEAD
    DataDescriptor* DataDescriptor::cloneImpl() const { return new DataDescriptor(*this); }
=======
    std::unique_ptr<DataDescriptor>
        DataDescriptor::bestCommon(const std::vector<const DataDescriptor*>& descList)
    {
        if (descList.empty())
            throw std::invalid_argument("DataDescriptor::bestCommon: descriptor list empty");

        const auto& firstDesc = *descList[0];
        auto coeffs = firstDesc.getNumberOfCoefficientsPerDimension();
        auto size = firstDesc.getNumberOfCoefficients();
        auto spacing = firstDesc.getSpacingPerDimension();

        bool allSame =
            std::all_of(descList.begin(), descList.end(),
                        [&firstDesc](const DataDescriptor* d) { return *d == firstDesc; });
        if (allSame)
            return firstDesc.clone();

        bool allSameCoeffs =
            std::all_of(descList.begin(), descList.end(), [&coeffs](const DataDescriptor* d) {
                return d->getNumberOfCoefficientsPerDimension().size() == coeffs.size()
                       && d->getNumberOfCoefficientsPerDimension() == coeffs;
            });

        if (allSameCoeffs) {
            bool allSameSpacing =
                std::all_of(descList.begin(), descList.end(), [&spacing](const DataDescriptor* d) {
                    return d->getSpacingPerDimension() == spacing;
                });
            if (allSameSpacing) {
                return std::make_unique<DataDescriptor>(coeffs, spacing);
            } else {
                return std::make_unique<DataDescriptor>(coeffs);
            }
        }

        bool allSameSize =
            std::all_of(descList.begin(), descList.end(), [size](const DataDescriptor* d) {
                return d->getNumberOfCoefficients() == size;
            });

        if (!allSameSize)
            throw std::invalid_argument(
                "DataDescriptor::bestCommon: descriptor sizes do not match");

        return std::make_unique<DataDescriptor>(IndexVector_t::Constant(1, size));
    }
>>>>>>> 5993f2d3

    DataDescriptor* DataDescriptor::cloneImpl() const { return new DataDescriptor(*this); }

    bool DataDescriptor::isEqual(const DataDescriptor& other) const
    {
<<<<<<< HEAD
=======
        if (typeid(other) != typeid(*this))
            return false;

>>>>>>> 5993f2d3
        return (_numberOfDimensions == other._numberOfDimensions)
               && (_numberOfCoefficientsPerDimension == other._numberOfCoefficientsPerDimension)
               && (_spacingPerDimension == other._spacingPerDimension)
               && (_locationOfOrigin == other._locationOfOrigin);
    }

} // namespace elsa<|MERGE_RESOLUTION|>--- conflicted
+++ resolved
@@ -97,9 +97,6 @@
         return coordinate;
     }
 
-<<<<<<< HEAD
-    DataDescriptor* DataDescriptor::cloneImpl() const { return new DataDescriptor(*this); }
-=======
     std::unique_ptr<DataDescriptor>
         DataDescriptor::bestCommon(const std::vector<const DataDescriptor*>& descList)
     {
@@ -146,18 +143,14 @@
 
         return std::make_unique<DataDescriptor>(IndexVector_t::Constant(1, size));
     }
->>>>>>> 5993f2d3
 
     DataDescriptor* DataDescriptor::cloneImpl() const { return new DataDescriptor(*this); }
 
     bool DataDescriptor::isEqual(const DataDescriptor& other) const
     {
-<<<<<<< HEAD
-=======
         if (typeid(other) != typeid(*this))
             return false;
 
->>>>>>> 5993f2d3
         return (_numberOfDimensions == other._numberOfDimensions)
                && (_numberOfCoefficientsPerDimension == other._numberOfCoefficientsPerDimension)
                && (_spacingPerDimension == other._spacingPerDimension)
