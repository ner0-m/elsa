#pragma once

#include "elsaDefines.h"

namespace elsa
{
    namespace math
    {
        /// Compute factorial \f$n!\f$ recursively
        constexpr inline index_t factorial(index_t n) noexcept
        {
            return (n == 1 || n == 0) ? 1 : factorial(n - 1) * n;
        }

        /// Compute binomial coefficient
        constexpr inline index_t binom(index_t n, index_t k) noexcept
        {
            return (k > n)                  ? 0
                   : (k == 0 || k == n)     ? 1
                   : (k == 1 || k == n - 1) ? n
                   : (k + k < n)            ? (binom(n - 1, k - 1) * n) / k
                                            : (binom(n - 1, k) * n) / (n - k);
        }

        /// Compute Heaviside-function
        /// \f[
        /// x \mapsto
        /// \begin{cases}
        /// 0: & x < 0 \\
        /// c: & x = 0 \\
        /// 1: & x > 0
        /// \end{cases}
        /// \f]
        template <typename data_t>
        constexpr data_t heaviside(data_t x1, data_t c)
        {
            if (x1 == 0) {
                return c;
            } else if (x1 < 0) {
                return 0;
            } else {
                return 1;
            }
        }

        template <typename T>
        constexpr inline int sgn(T val)
        {
            return (T(0) < val) - (val < T(0));
        }
    } // namespace math

    /// proposed in Y. Meyer, Oscillating Patterns in Image Processing and Nonlinear Evolution
    /// Equations. AMS, 2001
    template <typename data_t>
    data_t meyerFunction(data_t x)
    {
        if (x < 0) {
            return 0;
        } else if (0 <= x && x <= 1) {
            return 35 * std::pow(x, 4) - 84 * std::pow(x, 5) + 70 * std::pow(x, 6)
                   - 20 * std::pow(x, 7);
        } else {
            return 1;
        }
    }

    namespace shearlet
    {
        /// defined in Sören Häuser and Gabriele Steidl, Fast Finite Shearlet Transform: a
        /// tutorial, 2014
        template <typename data_t>
        data_t b(data_t w)
        {
            if (1 <= std::abs(w) && std::abs(w) <= 2) {
                return std::sin(pi<data_t> / 2.0 * meyerFunction(std::abs(w) - 1));
            } else if (2 < std::abs(w) && std::abs(w) <= 4) {
                return std::cos(pi<data_t> / 2.0 * meyerFunction(1.0 / 2 * std::abs(w) - 1));
            } else {
                return 0;
            }
        }

        /// defined in Sören Häuser and Gabriele Steidl, Fast Finite Shearlet Transform: a
        /// tutorial, 2014
        template <typename data_t>
        data_t phi(data_t w)
        {
            if (std::abs(w) <= 1.0 / 2) {
                return 1;
            } else if (1.0 / 2 < std::abs(w) && std::abs(w) < 1) {
                return std::cos(pi<data_t> / 2.0 * meyerFunction(2 * std::abs(w) - 1));
            } else {
                return 0;
            }
        }

        /// defined in Sören Häuser and Gabriele Steidl, Fast Finite Shearlet Transform: a
        /// tutorial, 2014
        template <typename data_t>
        data_t phiHat(data_t w, data_t h)
        {
            if (std::abs(h) <= std::abs(w)) {
                return phi(w);
            } else {
                return phi(h);
            }
        }

        /// defined in Sören Häuser and Gabriele Steidl, Fast Finite Shearlet Transform: a
        /// tutorial, 2014
        template <typename data_t>
        data_t psiHat1(data_t w)
        {
            return std::sqrt(std::pow(b(2 * w), 2) + std::pow(b(w), 2));
        }

        /// defined in Sören Häuser and Gabriele Steidl, Fast Finite Shearlet Transform: a
        /// tutorial, 2014
        template <typename data_t>
        data_t psiHat2(data_t w)
        {
            if (w <= 0) {
                return std::sqrt(meyerFunction(1 + w));
            } else {
                return std::sqrt(meyerFunction(1 - w));
            }
        }

        /// defined in Sören Häuser and Gabriele Steidl, Fast Finite Shearlet Transform: a
        /// tutorial, 2014
        template <typename data_t>
        data_t psiHat(data_t w, data_t h)
        {
            if (w == 0) {
                return 0;
            } else {
                return psiHat1(w) * psiHat2(h / w);
            }
        }
    } // namespace shearlet

<<<<<<< HEAD
    namespace axdt
    {
        template <typename data_t>
        data_t ratio_of_factorials(index_t x, index_t y)
        {
            data_t ratio = 1.0;
            if (x == y) {
                return ratio;
            } else if (x > y) {
                for (index_t i = y + 1; i <= x; ++i) {
                    ratio *= static_cast<data_t>(i);
                }
                return ratio;
            } else {
                return 1.0 / ratio_of_factorials<data_t>(y, x);
            }
        }

        template <typename data_t>
        data_t double_factorial(index_t x)
        {
            data_t df = 1.0;
            while (x > 1) {
                df *= x;
                x -= 2;
            }
            return df;
        }

        template <typename data_t>
        Eigen::Matrix<data_t, Eigen::Dynamic, Eigen::Dynamic> assoc_legendre_pol(index_t l,
                                                                                 data_t x)
        {
            if (x < -1 || x > 1) {
                throw std::invalid_argument("math::axdt::assoc_legendre_pol: Can only evaluate "
                                            "polynomials at x in the interval [-1,1].");
            }

            Eigen::Matrix<data_t, Eigen::Dynamic, Eigen::Dynamic> result =
                Eigen::Matrix<data_t, Eigen::Dynamic, Eigen::Dynamic>::Zero(l + 1, l + 1);

            result(0, 0) = static_cast<data_t>(1);

            for (int i = 1; i <= l; ++i) {
                for (int j = 0; j <= i - 2; ++j) {
                    result(i, j) =
                        ((2 * i - 1) * x * result(i - 1, j) - (i + j - 1) * result(i - 2, j))
                        / (i - j);
                }
                result(i, i - 1) = x * (2 * i - 1) * result(i - 1, i - 1);
                result(i, i) =
                    pow(-1, i) * double_factorial<data_t>(2 * i - 1) * pow(1 - x * x, i / 2.0);
            }

            return result;
        }

        template <typename data_t>
        Eigen::Matrix<data_t, Eigen::Dynamic, 1> SH_basis_real(index_t l, data_t theta, data_t phi)
        {

            Eigen::Matrix<data_t, Eigen::Dynamic, 1> result((l + 1) * (l + 1));

            Eigen::Matrix<data_t, Eigen::Dynamic, Eigen::Dynamic> legendre_pol =
                assoc_legendre_pol(l, static_cast<data_t>(std::cos(theta)));

            for (int i = 0; i <= l; ++i) {
                data_t c = sqrt((2 * i + 1) / (4.0 * pi_t));
                for (int j = -i; j <= i; ++j) {
                    if (j < 0) {
                        result(i * i + j + i) = sqrt(2) * pow(-1, j) * c
                                                * sqrt(ratio_of_factorials<data_t>(i + j, i - j))
                                                * legendre_pol(i, -j) * sin(-j * phi);
                    } else if (j == 0) {
                        result(i * i + j + i) = c * legendre_pol(i, j);
                    } else {
                        result(i * i + j + i) = sqrt(2) * pow(-1, j) * c
                                                * sqrt(ratio_of_factorials<data_t>(i - j, i + j))
                                                * legendre_pol(i, j) * cos(j * phi);
                    }
                }
            }

            return result;
        }
    } // namespace axdt
=======
    /// @brief Compute the sign of the given value. Will return -1, for negative values, 1 for
    /// positive ones and 0 otherwise
    template <typename T, typename Ret = int>
    Ret sign(T val)
    {
        return static_cast<Ret>((T{0} < val) - (val < T{0}));
    }
>>>>>>> 660c0844
} // namespace elsa<|MERGE_RESOLUTION|>--- conflicted
+++ resolved
@@ -140,7 +140,6 @@
         }
     } // namespace shearlet
 
-<<<<<<< HEAD
     namespace axdt
     {
         template <typename data_t>
@@ -227,7 +226,7 @@
             return result;
         }
     } // namespace axdt
-=======
+
     /// @brief Compute the sign of the given value. Will return -1, for negative values, 1 for
     /// positive ones and 0 otherwise
     template <typename T, typename Ret = int>
@@ -235,5 +234,5 @@
     {
         return static_cast<Ret>((T{0} < val) - (val < T{0}));
     }
->>>>>>> 660c0844
+
 } // namespace elsa