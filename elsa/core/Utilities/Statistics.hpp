--- conflicted
+++ resolved
@@ -10,7 +10,6 @@
 
 namespace elsa
 {
-<<<<<<< HEAD
     /**
      * @brief Compute the Mean Squared Error of two given signals.
      *
@@ -31,13 +30,10 @@
         return squared.sum() / dc1.getSize();
     }
 
-    /// Calculate mean and standard deviation of a container
-=======
     /// @brief Calculate mean and standard deviation of a container
     /// @param v Any container, such as `std::vector`
     /// @tparam Container Container type of argument (e.g. `std::vector`)
     /// @return a pair of mean and standard deviation (of type `Conatiner::value_type`)
->>>>>>> 65e71040
     template <typename Container>
     constexpr auto calculateMeanStddev(Container v)
         -> std::pair<typename Container::value_type, typename Container::value_type>
