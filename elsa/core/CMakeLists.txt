--- conflicted
+++ resolved
@@ -4,12 +4,9 @@
     Backtrace.h
     Cloneable.h
     Utilities/Badge.hpp
-<<<<<<< HEAD
-    Utilities/Metrics.hpp
-=======
     Utilities/DataContainerFormatter.hpp
     Utilities/FormatConfig.h
->>>>>>> 0fa4cc78
+    Utilities/Metrics.hpp
     Utilities/Statistics.hpp
     Utilities/TypeCasts.hpp
     Descriptors/DataDescriptor.h
