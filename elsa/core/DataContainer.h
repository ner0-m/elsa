#pragma once

#include "elsaDefines.h"
#include "DataDescriptor.h"
#include "DataHandler.h"
#include "DataHandlerCPU.h"
#include "DataHandlerMapCPU.h"
#include "DataContainerIterator.h"
#include "Error.h"
#include "Expression.h"
#include "TypeCasts.hpp"

#ifdef ELSA_CUDA_VECTOR
#include "DataHandlerGPU.h"
#include "DataHandlerMapGPU.h"
#endif

#include <memory>
#include <type_traits>

namespace elsa
{

    /**
     * @brief class representing and storing a linearized n-dimensional signal
     *
     * @author Matthias Wieczorek - initial code
     * @author Tobias Lasser - rewrite, modularization, modernization
     * @author David Frank - added DataHandler concept, iterators
     * @author Nikola Dinev - add block support
     * @author Jens Petit - expression templates
     *
     * @tparam data_t - data type that is stored in the DataContainer, defaulting to real_t.
     *
     * This class provides a container for a signal that is stored in memory. This signal can
     * be n-dimensional, and will be stored in memory in a linearized fashion. The information
     * on how this linearization is performed is provided by an associated DataDescriptor.
     */
    template <typename data_t>
    class DataContainer
    {
    public:
        /// Scalar alias
        using Scalar = data_t;

        /// delete default constructor (without metadata there can be no valid container)
        DataContainer() = delete;

        /**
         * @brief Constructor for empty DataContainer, no initialisation is performed
         *
         * @param[in] dataDescriptor containing the associated metadata
         * @param[in] handlerType the data handler (default: CPU)
         */
        explicit DataContainer(const DataDescriptor& dataDescriptor,
                               DataHandlerType handlerType = defaultHandlerType);

        /**
         * @brief Constructor for DataContainer, initializing it with a DataVector
         *
         * @param[in] dataDescriptor containing the associated metadata
         * @param[in] data vector containing the initialization data
         * @param[in] handlerType the data handler (default: CPU)
         */
        DataContainer(const DataDescriptor& dataDescriptor,
                      const Eigen::Matrix<data_t, Eigen::Dynamic, 1>& data,
                      DataHandlerType handlerType = defaultHandlerType);

        /**
         * @brief Copy constructor for DataContainer
         *
         * @param[in] other DataContainer to copy
         */
        DataContainer(const DataContainer<data_t>& other);

        /**
         * @brief copy assignment for DataContainer
         *
         * @param[in] other DataContainer to copy
         *
         * Note that a copy assignment with a DataContainer on a different device (CPU vs GPU) will
         * result in an "infectious" copy which means that afterwards the current container will use
         * the same device as "other".
         */
        DataContainer<data_t>& operator=(const DataContainer<data_t>& other);

        /**
         * @brief Move constructor for DataContainer
         *
         * @param[in] other DataContainer to move from
         *
         * The moved-from objects remains in a valid state. However, as preconditions are not
         * fulfilled for any member functions, the object should not be used. After move- or copy-
         * assignment, this is possible again.
         */
        DataContainer(DataContainer<data_t>&& other) noexcept;

        /**
         * @brief Move assignment for DataContainer
         *
         * @param[in] other DataContainer to move from
         *
         * The moved-from objects remains in a valid state. However, as preconditions are not
         * fulfilled for any member functions, the object should not be used. After move- or copy-
         * assignment, this is possible again.
         *
         * Note that a copy assignment with a DataContainer on a different device (CPU vs GPU) will
         * result in an "infectious" copy which means that afterwards the current container will use
         * the same device as "other".
         */
        DataContainer<data_t>& operator=(DataContainer<data_t>&& other);

        /**
         * @brief Expression evaluation assignment for DataContainer
         *
         * @param[in] source expression to evaluate
         *
         * This evaluates an expression template term into the underlying data member of
         * the DataHandler in use.
         */
        template <typename Source, typename = std::enable_if_t<isExpression<Source>>>
        DataContainer<data_t>& operator=(Source const& source)
        {
            if (auto handler = downcast_safe<DataHandlerCPU<data_t>>(_dataHandler.get())) {
                handler->accessData() = source.template eval<false>();
            } else if (auto handler =
                           downcast_safe<DataHandlerMapCPU<data_t>>(_dataHandler.get())) {
                handler->accessData() = source.template eval<false>();
#ifdef ELSA_CUDA_VECTOR
            } else if (auto handler = downcast_safe<DataHandlerGPU<data_t>>(_dataHandler.get())) {
                handler->accessData().eval(source.template eval<true>());
            } else if (auto handler =
                           downcast_safe<DataHandlerMapGPU<data_t>>(_dataHandler.get())) {
                handler->accessData().eval(source.template eval<true>());
#endif
            } else {
                throw LogicError("Unknown handler type");
            }

            return *this;
        }

        /**
         * @brief Expression constructor
         *
         * @param[in] source expression to evaluate
         *
         * It creates a new DataContainer out of an expression. For this the meta information which
         * is saved in the expression is used.
         */
        template <typename Source, typename = std::enable_if_t<isExpression<Source>>>
        DataContainer<data_t>(Source const& source)
            : DataContainer<data_t>(source.getDataMetaInfo().first, source.getDataMetaInfo().second)
        {
            this->operator=(source);
        }

        /// return the current DataDescriptor
        const DataDescriptor& getDataDescriptor() const;

        /// return the size of the stored data (i.e. the number of elements in the linearized
        /// signal)
        index_t getSize() const;

        /// return the index-th element of linearized signal (not bounds-checked!)
        data_t& operator[](index_t index);

        /// return the index-th element of the linearized signal as read-only (not bounds-checked!)
        const data_t& operator[](index_t index) const;

        /// return an element by n-dimensional coordinate (not bounds-checked!)
        data_t& operator()(IndexVector_t coordinate);

        /// return an element by n-dimensional coordinate as read-only (not bounds-checked!)
        const data_t& operator()(IndexVector_t coordinate) const;

        /// return an element by its coordinates (not bounds-checked!)
        template <typename idx0_t, typename... idx_t,
                  typename = std::enable_if_t<
                      std::is_integral_v<idx0_t> && (... && std::is_integral_v<idx_t>)>>
        data_t& operator()(idx0_t idx0, idx_t... indices)
        {
            IndexVector_t coordinate(sizeof...(indices) + 1);
            ((coordinate << idx0), ..., indices);
            return operator()(coordinate);
        }

        /// return an element by its coordinates as read-only (not bounds-checked!)
        template <typename idx0_t, typename... idx_t,
                  typename = std::enable_if_t<
                      std::is_integral_v<idx0_t> && (... && std::is_integral_v<idx_t>)>>
        const data_t& operator()(idx0_t idx0, idx_t... indices) const
        {
            IndexVector_t coordinate(sizeof...(indices) + 1);
            ((coordinate << idx0), ..., indices);
            return operator()(coordinate);
        }

        /// return the dot product of this signal with the one from container other
        data_t dot(const DataContainer<data_t>& other) const;

        /// return the dot product of this signal with the one from an expression
        template <typename Source, typename = std::enable_if_t<isExpression<Source>>>
        data_t dot(const Source& source) const
        {
            if (auto handler = downcast_safe<DataHandlerCPU<data_t>>(_dataHandler.get())) {
                return (*this * source).template eval<false>().sum();
            } else if (auto handler =
                           downcast_safe<DataHandlerMapCPU<data_t>>(_dataHandler.get())) {
                return (*this * source).template eval<false>().sum();
#ifdef ELSA_CUDA_VECTOR
            } else if (auto handler = downcast_safe<DataHandlerGPU<data_t>>(_dataHandler.get())) {
                DataContainer temp = (*this * source);
                return temp.sum();
            } else if (auto handler =
                           downcast_safe<DataHandlerMapGPU<data_t>>(_dataHandler.get())) {
                DataContainer temp = (*this * source);
                return temp.sum();
#endif
            } else {
                throw LogicError("Unknown handler type");
            }
        }

        /// return the squared l2 norm of this signal (dot product with itself)
        GetFloatingPointType_t<data_t> squaredL2Norm() const;

        /// return the l2 norm of this signal (square root of dot product with itself)
        GetFloatingPointType_t<data_t> l2Norm() const;

        /// return the l0 pseudo-norm of this signal (number of non-zero values)
        index_t l0PseudoNorm() const;

        /// return the l1 norm of this signal (sum of absolute values)
        GetFloatingPointType_t<data_t> l1Norm() const;

        /// return the linf norm of this signal (maximum of absolute values)
        GetFloatingPointType_t<data_t> lInfNorm() const;

        /// return the sum of all elements of this signal
        data_t sum() const;

        /// compute in-place element-wise addition of another container
        DataContainer<data_t>& operator+=(const DataContainer<data_t>& dc);

        /// compute in-place element-wise addition with another expression
        template <typename Source, typename = std::enable_if_t<isExpression<Source>>>
        DataContainer<data_t>& operator+=(Source const& source)
        {
            *this = *this + source;
            return *this;
        }

        /// compute in-place element-wise subtraction of another container
        DataContainer<data_t>& operator-=(const DataContainer<data_t>& dc);

        /// compute in-place element-wise subtraction with another expression
        template <typename Source, typename = std::enable_if_t<isExpression<Source>>>
        DataContainer<data_t>& operator-=(Source const& source)
        {
            *this = *this - source;
            return *this;
        }

        /// compute in-place element-wise multiplication with another container
        DataContainer<data_t>& operator*=(const DataContainer<data_t>& dc);

        /// compute in-place element-wise multiplication with another expression
        template <typename Source, typename = std::enable_if_t<isExpression<Source>>>
        DataContainer<data_t>& operator*=(Source const& source)
        {
            *this = *this * source;
            return *this;
        }

        /// compute in-place element-wise division by another container
        DataContainer<data_t>& operator/=(const DataContainer<data_t>& dc);

        /// compute in-place element-wise division with another expression
        template <typename Source, typename = std::enable_if_t<isExpression<Source>>>
        DataContainer<data_t>& operator/=(Source const& source)
        {
            *this = *this / source;
            return *this;
        }

        /// compute in-place addition of a scalar
        DataContainer<data_t>& operator+=(data_t scalar);

        /// compute in-place subtraction of a scalar
        DataContainer<data_t>& operator-=(data_t scalar);

        /// compute in-place multiplication with a scalar
        DataContainer<data_t>& operator*=(data_t scalar);

        /// compute in-place division by a scalar
        DataContainer<data_t>& operator/=(data_t scalar);

        /// assign a scalar to the DataContainer
        DataContainer<data_t>& operator=(data_t scalar);

        /// comparison with another DataContainer
        bool operator==(const DataContainer<data_t>& other) const;

        /// comparison with another DataContainer
        bool operator!=(const DataContainer<data_t>& other) const;

        /// returns a reference to the i-th block, wrapped in a DataContainer
        DataContainer<data_t> getBlock(index_t i);

        /// returns a const reference to the i-th block, wrapped in a DataContainer
        const DataContainer<data_t> getBlock(index_t i) const;

        /// return a view of this DataContainer with a different descriptor
        DataContainer<data_t> viewAs(const DataDescriptor& dataDescriptor);

        /// return a const view of this DataContainer with a different descriptor
        const DataContainer<data_t> viewAs(const DataDescriptor& dataDescriptor) const;

        /// @brief Slice the container in the last dimension
        ///
        /// Access a portion of the container via a slice. The slicing always is in the last
        /// dimension. So for a 3D volume, the slice would be an sliced in the z direction and would
        /// be a part of the x-y plane.
        ///
        /// A slice is always the same dimension as the original DataContainer, but with a thickness
        /// of 1 in the last dimension (i.e. the coefficient of the last dimension is 1)
        const DataContainer<data_t> slice(index_t i) const;

        /// @overload non-canst/read-write overload
        DataContainer<data_t> slice(index_t i);

        /// iterator for DataContainer (random access and continuous)
        using iterator = DataContainerIterator<DataContainer<data_t>>;

        /// const iterator for DataContainer (random access and continuous)
        using const_iterator = ConstDataContainerIterator<DataContainer<data_t>>;

        /// alias for reverse iterator
        using reverse_iterator = std::reverse_iterator<iterator>;
        /// alias for const reverse iterator
        using const_reverse_iterator = std::reverse_iterator<const_iterator>;

        /// returns iterator to the first element of the container
        iterator begin();

        /// returns const iterator to the first element of the container (cannot mutate data)
        const_iterator begin() const;

        /// returns const iterator to the first element of the container (cannot mutate data)
        const_iterator cbegin() const;

        /// returns iterator to one past the last element of the container
        iterator end();

        /// returns const iterator to one past the last element of the container (cannot mutate
        /// data)
        const_iterator end() const;

        /// returns const iterator to one past the last element of the container (cannot mutate
        /// data)
        const_iterator cend() const;

        /// returns reversed iterator to the last element of the container
        reverse_iterator rbegin();

        /// returns const reversed iterator to the last element of the container (cannot mutate
        /// data)
        const_reverse_iterator rbegin() const;

        /// returns const reversed iterator to the last element of the container (cannot mutate
        /// data)
        const_reverse_iterator crbegin() const;

        /// returns reversed iterator to one past the first element of container
        reverse_iterator rend();

        /// returns const reversed iterator to one past the first element of container (cannot
        /// mutate data)
        const_reverse_iterator rend() const;

        /// returns const reversed iterator to one past the first element of container (cannot
        /// mutate data)
        const_reverse_iterator crend() const;

        /// value_type of the DataContainer elements for iterators
        using value_type = data_t;
        /// pointer type of DataContainer elements for iterators
        using pointer = data_t*;
        /// const pointer type of DataContainer elements for iterators
        using const_pointer = const data_t*;
        /// reference type of DataContainer elements for iterators
        using reference = data_t&;
        /// const reference type of DataContainer elements for iterators
        using const_reference = const data_t&;
        /// difference type for iterators
        using difference_type = std::ptrdiff_t;

        /// returns the type of the DataHandler in use
        DataHandlerType getDataHandlerType() const;

        /// friend constexpr function to implement expression templates
        template <bool GPU, class Operand, std::enable_if_t<isDataContainer<Operand>, int>>
        friend constexpr auto evaluateOrReturn(Operand const& operand);

        /**
         * @brief Factory function which returns GPU based DataContainers
         *
         * @return the GPU based DataContainer
         *
         * Note that if this function is called on a container which is already GPU based, it will
         * throw an exception.
         */
        DataContainer loadToGPU();

        /**
         * @brief Factory function which returns CPU based DataContainers
         *
         * @return the CPU based DataContainer
         *
         * Note that if this function is called on a container which is already CPU based, it will
         * throw an exception.
         */
        DataContainer loadToCPU();

    private:
        /// the current DataDescriptor
        std::unique_ptr<DataDescriptor> _dataDescriptor;

        /// the current DataHandler
        std::unique_ptr<DataHandler<data_t>> _dataHandler;

        /// the current DataHandlerType
        DataHandlerType _dataHandlerType;

        /// factory method to create DataHandlers based on handlerType with perfect forwarding of
        /// constructor arguments
        template <typename... Args>
        std::unique_ptr<DataHandler<data_t>> createDataHandler(DataHandlerType handlerType,
                                                               Args&&... args);

        /// private constructor accepting a DataDescriptor and a DataHandler
        explicit DataContainer(const DataDescriptor& dataDescriptor,
                               std::unique_ptr<DataHandler<data_t>> dataHandler,
                               DataHandlerType dataType = defaultHandlerType);

        /**
         * @brief Helper function to indicate if a regular assignment or a clone should be performed
         *
         * @param[in] handlerType the member variable of the other container in
         * copy-/move-assignment
         *
         * @return true if a regular assignment of the pointed to DataHandlers should be done
         *
         * An assignment operation with a DataContainer which does not use the same device (CPU /
         * GPU) has to be handled differently. This helper function indicates if a regular
         * assignment should be performed or not.
         */
        bool canAssign(DataHandlerType handlerType);
    };

    /// Concatenate two DataContainers to one (requires copying of both)
    template <typename data_t>
    DataContainer<data_t> concatenate(const DataContainer<data_t>& dc1,
                                      const DataContainer<data_t>& dc2);

    /// User-defined template argument deduction guide for the expression based constructor
    template <typename Source>
    DataContainer(Source const& source) -> DataContainer<typename Source::data_t>;

    /// Collects callable lambdas for later dispatch
    template <typename... Ts>
    struct Callables : Ts... {
        using Ts::operator()...;
    };

    /// Class template deduction guide
    template <typename... Ts>
    Callables(Ts...) -> Callables<Ts...>;

    /// Multiplying two operands (including scalars)
    template <typename LHS, typename RHS, typename = std::enable_if_t<isBinaryOpOk<LHS, RHS>>>
    auto operator*(LHS const& lhs, RHS const& rhs)
    {
        auto multiplicationGPU = [](auto const& left, auto const& right, bool /**/) {
            return left * right;
        };

        if constexpr (isDcOrExpr<LHS> && isDcOrExpr<RHS>) {
            auto multiplication = [](auto const& left, auto const& right) {
                return (left.array() * right.array()).matrix();
            };
            return Expression{Callables{multiplication, multiplicationGPU}, lhs, rhs};
        } else if constexpr (isArithmetic<LHS>) {
            auto multiplication = [](auto const& left, auto const& right) {
                return (left * right.array()).matrix();
            };
            return Expression{Callables{multiplication, multiplicationGPU}, lhs, rhs};
        } else if constexpr (isArithmetic<RHS>) {
            auto multiplication = [](auto const& left, auto const& right) {
                return (left.array() * right).matrix();
            };
            return Expression{Callables{multiplication, multiplicationGPU}, lhs, rhs};
        } else {
            auto multiplication = [](auto const& left, auto const& right) { return left * right; };
            return Expression{Callables{multiplication, multiplicationGPU}, lhs, rhs};
        }
    }

    /// Adding two operands (including scalars)
    template <typename LHS, typename RHS, typename = std::enable_if_t<isBinaryOpOk<LHS, RHS>>>
    auto operator+(LHS const& lhs, RHS const& rhs)
    {
        auto additionGPU = [](auto const& left, auto const& right, bool /**/) {
            return left + right;
        };

        if constexpr (isDcOrExpr<LHS> && isDcOrExpr<RHS>) {
            auto addition = [](auto const& left, auto const& right) { return left + right; };
            return Expression{Callables{addition, additionGPU}, lhs, rhs};
        } else if constexpr (isArithmetic<LHS>) {
            auto addition = [](auto const& left, auto const& right) {
                return (left + right.array()).matrix();
            };
            return Expression{Callables{addition, additionGPU}, lhs, rhs};
        } else if constexpr (isArithmetic<RHS>) {
            auto addition = [](auto const& left, auto const& right) {
                return (left.array() + right).matrix();
            };
            return Expression{Callables{addition, additionGPU}, lhs, rhs};
        } else {
            auto addition = [](auto const& left, auto const& right) { return left + right; };
            return Expression{Callables{addition, additionGPU}, lhs, rhs};
        }
    }

    /// Subtracting two operands (including scalars)
    template <typename LHS, typename RHS, typename = std::enable_if_t<isBinaryOpOk<LHS, RHS>>>
    auto operator-(LHS const& lhs, RHS const& rhs)
    {
        auto subtractionGPU = [](auto const& left, auto const& right, bool /**/) {
            return left - right;
        };

        if constexpr (isDcOrExpr<LHS> && isDcOrExpr<RHS>) {
            auto subtraction = [](auto const& left, auto const& right) { return left - right; };
            return Expression{Callables{subtraction, subtractionGPU}, lhs, rhs};
        } else if constexpr (isArithmetic<LHS>) {
            auto subtraction = [](auto const& left, auto const& right) {
                return (left - right.array()).matrix();
            };
            return Expression{Callables{subtraction, subtractionGPU}, lhs, rhs};
        } else if constexpr (isArithmetic<RHS>) {
            auto subtraction = [](auto const& left, auto const& right) {
                return (left.array() - right).matrix();
            };
            return Expression{Callables{subtraction, subtractionGPU}, lhs, rhs};
        } else {
            auto subtraction = [](auto const& left, auto const& right) { return left - right; };
            return Expression{Callables{subtraction, subtractionGPU}, lhs, rhs};
        }
    }

    /// Dividing two operands (including scalars)
    template <typename LHS, typename RHS, typename = std::enable_if_t<isBinaryOpOk<LHS, RHS>>>
    auto operator/(LHS const& lhs, RHS const& rhs)
    {
        auto divisionGPU = [](auto const& left, auto const& right, bool /**/) {
            return left / right;
        };

        if constexpr (isDcOrExpr<LHS> && isDcOrExpr<RHS>) {
            auto division = [](auto const& left, auto const& right) {
                return (left.array() / right.array()).matrix();
            };
            return Expression{Callables{division, divisionGPU}, lhs, rhs};
        } else if constexpr (isArithmetic<LHS>) {
            auto division = [](auto const& left, auto const& right) {
                return (left / right.array()).matrix();
            };
            return Expression{Callables{division, divisionGPU}, lhs, rhs};
        } else if constexpr (isArithmetic<RHS>) {
            auto division = [](auto const& left, auto const& right) {
                return (left.array() / right).matrix();
            };
            return Expression{Callables{division, divisionGPU}, lhs, rhs};
        } else {
            auto division = [](auto const& left, auto const& right) { return left / right; };
            return Expression{Callables{division, divisionGPU}, lhs, rhs};
        }
    }

<<<<<<< HEAD
    /// Element-wise absolute value operation
    template <typename Operand, typename = std::enable_if_t<isDcOrExpr<Operand>>>
    auto abs(Operand const& operand)
    {
        auto abs = [](auto const& operand) { return (operand.array().abs()).matrix(); };
#ifdef ELSA_CUDA_VECTOR // TODO if this will be accepted, make the respective changes in quickvec
        auto absGPU = [](auto const& operand, bool /**/) { return quickvec::abs(operand); };
=======
    /// Element-wise maximum value operation between two operands
    template <typename LHS, typename RHS, typename = std::enable_if_t<isBinaryOpOk<LHS, RHS>>>
    auto cwiseMax(LHS const& lhs, RHS const& rhs)
    {
        constexpr bool isLHSComplex = isComplex<GetOperandDataType_t<LHS>>;
        constexpr bool isRHSComplex = isComplex<GetOperandDataType_t<RHS>>;

#ifdef ELSA_CUDA_VECTOR
        auto cwiseMaxGPU = [](auto const& lhs, auto const& rhs, bool) {
            return quickvec::cwiseMax(lhs, rhs);
        };
#endif
        auto cwiseMax = [] {
            if constexpr (isLHSComplex && isRHSComplex) {
                return [](auto const& left, auto const& right) {
                    return (left.array().abs().max(right.array().abs())).matrix();
                };
            } else if constexpr (isLHSComplex) {
                return [](auto const& left, auto const& right) {
                    return (left.array().abs().max(right.array())).matrix();
                };
            } else if constexpr (isRHSComplex) {
                return [](auto const& left, auto const& right) {
                    return (left.array().max(right.array().abs())).matrix();
                };
            } else {
                return [](auto const& left, auto const& right) {
                    return (left.array().max(right.array())).matrix();
                };
            }
        }();

#ifdef ELSA_CUDA_VECTOR
        return Expression{Callables{cwiseMax, cwiseMaxGPU}, lhs, rhs};
#else
        return Expression{cwiseMax, lhs, rhs};
#endif
    }

    /// Element-wise absolute value operation
    template <typename Operand, typename = std::enable_if_t<isDcOrExpr<Operand>>>
    auto cwiseAbs(Operand const& operand)
    {
        auto abs = [](auto const& operand) { return (operand.array().abs()).matrix(); };
#ifdef ELSA_CUDA_VECTOR
        auto absGPU = [](auto const& operand, bool) { return quickvec::cwiseAbs(operand); };
>>>>>>> fb1409f5
        return Expression{Callables{abs, absGPU}, operand};
#else
        return Expression{abs, operand};
#endif
    }

    /// Element-wise square operation
    template <typename Operand, typename = std::enable_if_t<isDcOrExpr<Operand>>>
    auto square(Operand const& operand)
    {
        auto square = [](auto const& operand) { return (operand.array().square()).matrix(); };
#ifdef ELSA_CUDA_VECTOR
        auto squareGPU = [](auto const& operand, bool /**/) { return quickvec::square(operand); };
        return Expression{Callables{square, squareGPU}, operand};
#else
        return Expression{square, operand};
#endif
    }

    /// Element-wise square-root operation
    template <typename Operand, typename = std::enable_if_t<isDcOrExpr<Operand>>>
    auto sqrt(Operand const& operand)
    {
        auto sqrt = [](auto const& operand) { return (operand.array().sqrt()).matrix(); };
#ifdef ELSA_CUDA_VECTOR
        auto sqrtGPU = [](auto const& operand, bool /**/) { return quickvec::sqrt(operand); };
        return Expression{Callables{sqrt, sqrtGPU}, operand};
#else
        return Expression{sqrt, operand};
#endif
    }

    /// Element-wise exponenation operation with euler base
    template <typename Operand, typename = std::enable_if_t<isDcOrExpr<Operand>>>
    auto exp(Operand const& operand)
    {
        auto exp = [](auto const& operand) { return (operand.array().exp()).matrix(); };
#ifdef ELSA_CUDA_VECTOR
        auto expGPU = [](auto const& operand, bool /**/) { return quickvec::exp(operand); };
        return Expression{Callables{exp, expGPU}, operand};
#else
        return Expression{exp, operand};
#endif
    }

    /// Element-wise natural logarithm
    template <typename Operand, typename = std::enable_if_t<isDcOrExpr<Operand>>>
    auto log(Operand const& operand)
    {
        auto log = [](auto const& operand) { return (operand.array().log()).matrix(); };
#ifdef ELSA_CUDA_VECTOR
        auto logGPU = [](auto const& operand, bool /**/) { return quickvec::log(operand); };
        return Expression{Callables{log, logGPU}, operand};
#else
        return Expression{log, operand};
#endif
    }
} // namespace elsa<|MERGE_RESOLUTION|>--- conflicted
+++ resolved
@@ -590,15 +590,6 @@
         }
     }
 
-<<<<<<< HEAD
-    /// Element-wise absolute value operation
-    template <typename Operand, typename = std::enable_if_t<isDcOrExpr<Operand>>>
-    auto abs(Operand const& operand)
-    {
-        auto abs = [](auto const& operand) { return (operand.array().abs()).matrix(); };
-#ifdef ELSA_CUDA_VECTOR // TODO if this will be accepted, make the respective changes in quickvec
-        auto absGPU = [](auto const& operand, bool /**/) { return quickvec::abs(operand); };
-=======
     /// Element-wise maximum value operation between two operands
     template <typename LHS, typename RHS, typename = std::enable_if_t<isBinaryOpOk<LHS, RHS>>>
     auto cwiseMax(LHS const& lhs, RHS const& rhs)
@@ -645,7 +636,6 @@
         auto abs = [](auto const& operand) { return (operand.array().abs()).matrix(); };
 #ifdef ELSA_CUDA_VECTOR
         auto absGPU = [](auto const& operand, bool) { return quickvec::cwiseAbs(operand); };
->>>>>>> fb1409f5
         return Expression{Callables{abs, absGPU}, operand};
 #else
         return Expression{abs, operand};
