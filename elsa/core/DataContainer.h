#pragma once

#include "elsaDefines.h"
#include "DataDescriptor.h"
#include "DataHandler.h"
#include "DataHandlerCPU.h"
#include "DataHandlerMapCPU.h"
#include "DataContainerIterator.h"
#include "Error.h"
#include "Expression.h"
#include "TypeCasts.hpp"
#include <limits>

#ifdef ELSA_CUDA_VECTOR
#include "DataHandlerGPU.h"
#include "DataHandlerMapGPU.h"
#endif

#include <iostream>
#include <memory>
#include <type_traits>

namespace elsa
{

    /**
     * @brief class representing and storing a linearized n-dimensional signal
     *
     * @author Matthias Wieczorek - initial code
     * @author Tobias Lasser - rewrite, modularization, modernization
     * @author David Frank - added DataHandler concept, iterators
     * @author Nikola Dinev - add block support
     * @author Jens Petit - expression templates
     * @author Jonas Jelten - various enhancements, fft, complex handling, pretty formatting
     *
     * @tparam data_t - data type that is stored in the DataContainer, defaulting to real_t.
     *
     * This class provides a container for a signal that is stored in memory. This signal can
     * be n-dimensional, and will be stored in memory in a linearized fashion. The information
     * on how this linearization is performed is provided by an associated DataDescriptor.
     */
    template <typename data_t>
    class DataContainer
    {
    public:
        /// Scalar alias
        using Scalar = data_t;

        /// delete default constructor (without metadata there can be no valid container)
        DataContainer() = delete;

        /**
         * @brief Constructor for empty DataContainer, no initialisation is performed,
         *        but the underlying space is allocated.
         *
         * @param[in] dataDescriptor containing the associated metadata
         * @param[in] handlerType the data handler (default: CPU)
         */
        explicit DataContainer(const DataDescriptor& dataDescriptor,
                               DataHandlerType handlerType = defaultHandlerType);

        /**
         * @brief Constructor for DataContainer, initializing it with a DataVector
         *
         * @param[in] dataDescriptor containing the associated metadata
         * @param[in] data vector containing the initialization data
         * @param[in] handlerType the data handler (default: CPU)
         */
        DataContainer(const DataDescriptor& dataDescriptor,
                      const Eigen::Matrix<data_t, Eigen::Dynamic, 1>& data,
                      DataHandlerType handlerType = defaultHandlerType);

        /**
         * @brief Copy constructor for DataContainer
         *
         * @param[in] other DataContainer to copy
         */
        DataContainer(const DataContainer<data_t>& other);

        /**
         * @brief copy assignment for DataContainer
         *
         * @param[in] other DataContainer to copy
         *
         * Note that a copy assignment with a DataContainer on a different device (CPU vs GPU) will
         * result in an "infectious" copy which means that afterwards the current container will use
         * the same device as "other".
         */
        DataContainer<data_t>& operator=(const DataContainer<data_t>& other);

        /**
         * @brief Move constructor for DataContainer
         *
         * @param[in] other DataContainer to move from
         *
         * The moved-from objects remains in a valid state. However, as preconditions are not
         * fulfilled for any member functions, the object should not be used. After move- or copy-
         * assignment, this is possible again.
         */
        DataContainer(DataContainer<data_t>&& other) noexcept;

        /**
         * @brief Move assignment for DataContainer
         *
         * @param[in] other DataContainer to move from
         *
         * The moved-from objects remains in a valid state. However, as preconditions are not
         * fulfilled for any member functions, the object should not be used. After move- or copy-
         * assignment, this is possible again.
         *
         * Note that a copy assignment with a DataContainer on a different device (CPU vs GPU) will
         * result in an "infectious" copy which means that afterwards the current container will use
         * the same device as "other".
         */
        DataContainer<data_t>& operator=(DataContainer<data_t>&& other);

        /**
         * @brief Expression evaluation assignment for DataContainer
         *
         * @param[in] source expression to evaluate
         *
         * This evaluates an expression template term into the underlying data member of
         * the DataHandler in use.
         */
        template <typename Source, typename = std::enable_if_t<isExpression<Source>>>
        DataContainer<data_t>& operator=(Source const& source)
        {
            if (auto handler = downcast_safe<DataHandlerCPU<data_t>>(_dataHandler.get())) {
                handler->accessData() = source.template eval<false>();
            } else if (auto handler =
                           downcast_safe<DataHandlerMapCPU<data_t>>(_dataHandler.get())) {
                handler->accessData() = source.template eval<false>();
#ifdef ELSA_CUDA_VECTOR
            } else if (auto handler = downcast_safe<DataHandlerGPU<data_t>>(_dataHandler.get())) {
                handler->accessData().eval(source.template eval<true>());
            } else if (auto handler =
                           downcast_safe<DataHandlerMapGPU<data_t>>(_dataHandler.get())) {
                handler->accessData().eval(source.template eval<true>());
#endif
            } else {
                throw LogicError("Unknown handler type");
            }

            return *this;
        }

        /**
         * @brief Expression constructor
         *
         * @param[in] source expression to evaluate
         *
         * It creates a new DataContainer out of an expression. For this the meta information which
         * is saved in the expression is used.
         */
        template <typename Source, typename = std::enable_if_t<isExpression<Source>>>
        DataContainer<data_t>(Source const& source)
            : DataContainer<data_t>(source.getDataMetaInfo().first, source.getDataMetaInfo().second)
        {
            this->operator=(source);
        }

        /// return the current DataDescriptor
        const DataDescriptor& getDataDescriptor() const;

        /// return the size of the stored data (i.e. the number of elements in the linearized
        /// signal)
        index_t getSize() const;

        /// return the index-th element of linearized signal (not bounds-checked!)
        data_t& operator[](index_t index);

        /// return the index-th element of the linearized signal as read-only (not bounds-checked!)
        const data_t& operator[](index_t index) const;

        /// return an element by n-dimensional coordinate (not bounds-checked!)
        data_t& operator()(IndexVector_t coordinate);

        /// return an element by n-dimensional coordinate as read-only (not bounds-checked!)
        const data_t& operator()(IndexVector_t coordinate) const;

        /// return an element by its coordinates (not bounds-checked!)
        template <typename idx0_t, typename... idx_t,
                  typename = std::enable_if_t<
                      std::is_integral_v<idx0_t> && (... && std::is_integral_v<idx_t>)>>
        data_t& operator()(idx0_t idx0, idx_t... indices)
        {
            IndexVector_t coordinate(sizeof...(indices) + 1);
            ((coordinate << idx0), ..., indices);
            return operator()(coordinate);
        }

        /// return an element by its coordinates as read-only (not bounds-checked!)
        template <typename idx0_t, typename... idx_t,
                  typename = std::enable_if_t<
                      std::is_integral_v<idx0_t> && (... && std::is_integral_v<idx_t>)>>
        const data_t& operator()(idx0_t idx0, idx_t... indices) const
        {
            IndexVector_t coordinate(sizeof...(indices) + 1);
            ((coordinate << idx0), ..., indices);
            return operator()(coordinate);
        }

        /// return the dot product of this signal with the one from container other
        data_t dot(const DataContainer<data_t>& other) const;

        /// return the dot product of this signal with the one from an expression
        template <typename Source, typename = std::enable_if_t<isExpression<Source>>>
        data_t dot(const Source& source) const
        {
            if (auto handler = downcast_safe<DataHandlerCPU<data_t>>(_dataHandler.get())) {
                return (*this * source).template eval<false>().sum();
            } else if (auto handler =
                           downcast_safe<DataHandlerMapCPU<data_t>>(_dataHandler.get())) {
                return (*this * source).template eval<false>().sum();
#ifdef ELSA_CUDA_VECTOR
            } else if (auto handler = downcast_safe<DataHandlerGPU<data_t>>(_dataHandler.get())) {
                DataContainer temp = (*this * source);
                return temp.sum();
            } else if (auto handler =
                           downcast_safe<DataHandlerMapGPU<data_t>>(_dataHandler.get())) {
                DataContainer temp = (*this * source);
                return temp.sum();
#endif
            } else {
                throw LogicError("Unknown handler type");
            }
        }

        /// return the squared l2 norm of this signal (dot product with itself)
        GetFloatingPointType_t<data_t> squaredL2Norm() const;

        /// return the l2 norm of this signal (square root of dot product with itself)
        GetFloatingPointType_t<data_t> l2Norm() const;

        /// return the l0 pseudo-norm of this signal (number of non-zero values)
        index_t l0PseudoNorm() const;

        /// return the l1 norm of this signal (sum of absolute values)
        GetFloatingPointType_t<data_t> l1Norm() const;

        /// return the linf norm of this signal (maximum of absolute values)
        GetFloatingPointType_t<data_t> lInfNorm() const;

        /// return the sum of all elements of this signal
        data_t sum() const;

<<<<<<< HEAD
        /// convert to the fourier transformed signal
        void fft() const;

        /// convert to the inverse fourier transformed signal
        void ifft() const;
=======
        /// return the min of all elements of this signal
        data_t minElement() const;

        /// return the max of all elements of this signal
        data_t maxElement() const;

        /// convert to the fourier transformed signal
        void fft(FFTNorm norm) const;

        /// convert to the inverse fourier transformed signal
        void ifft(FFTNorm norm) const;
>>>>>>> 14fe7ad3

        /// if the datacontainer is already complex, return itself.
        template <typename _data_t = data_t>
        typename std::enable_if_t<isComplex<_data_t>, DataContainer<_data_t>> asComplex() const
        {
            return *this;
        }

        /// if the datacontainer is not complex,
        /// return a copy and fill in 0 as imaginary values
        template <typename _data_t = data_t>
        typename std::enable_if_t<not isComplex<_data_t>, DataContainer<std::complex<_data_t>>>
            asComplex() const
        {
            DataContainer<std::complex<data_t>> ret{
                *this->_dataDescriptor,
                this->_dataHandlerType,
            };

            // extend with complex zero value
            for (index_t idx = 0; idx < this->getSize(); ++idx) {
                ret[idx] = std::complex<data_t>{(*this)[idx], 0};
            }

            return ret;
        }

<<<<<<< HEAD
        /// get only the real part and discard the imaginary values
        template <typename _data_t = data_t>
        typename std::enable_if_t<isComplex<_data_t>,
                                  DataContainer<GetFloatingPointType_t<_data_t>>>
            getReal() const
        {
            return this->getComplexSplitup<true>();
        }

        /// get only the imaginary part and discard the real values
        template <typename _data_t = data_t>
        typename std::enable_if_t<isComplex<_data_t>,
                                  DataContainer<GetFloatingPointType_t<_data_t>>>
            getImaginary() const
        {
            return this->getComplexSplitup<false>();
        }

        /// return the minimum element of all the stored values
        template <typename _data_t = data_t>
        typename std::enable_if_t<!isComplex<_data_t>, _data_t> min() const
        {
            // TODO: dispatch to DataHandler backend and use optimized variants
            data_t min = std::numeric_limits<data_t>::max();
            for (index_t idx = 0; idx < this->getSize(); ++idx) {
                auto&& elem = (*this)[idx];
                if (elem < min) {
                    min = elem;
                }
            }
            return min;
        }

        /// return the maximum element of all the stored values
        template <typename _data_t = data_t>
        typename std::enable_if_t<!isComplex<_data_t>, _data_t> max() const
        {
            // TODO: dispatch to DataHandler backend and use optimized variants
            data_t max = std::numeric_limits<data_t>::min();
            for (index_t idx = 0; idx < this->getSize(); ++idx) {
                auto&& elem = (*this)[idx];
                if (elem > max) {
                    max = elem;
                }
            }
            return max;
        }

=======
>>>>>>> 14fe7ad3
        /// compute in-place element-wise addition of another container
        DataContainer<data_t>& operator+=(const DataContainer<data_t>& dc);

        /// compute in-place element-wise addition with another expression
        template <typename Source, typename = std::enable_if_t<isExpression<Source>>>
        DataContainer<data_t>& operator+=(Source const& source)
        {
            *this = *this + source;
            return *this;
        }

        /// compute in-place element-wise subtraction of another container
        DataContainer<data_t>& operator-=(const DataContainer<data_t>& dc);

        /// compute in-place element-wise subtraction with another expression
        template <typename Source, typename = std::enable_if_t<isExpression<Source>>>
        DataContainer<data_t>& operator-=(Source const& source)
        {
            *this = *this - source;
            return *this;
        }

        /// compute in-place element-wise multiplication with another container
        DataContainer<data_t>& operator*=(const DataContainer<data_t>& dc);

        /// compute in-place element-wise multiplication with another expression
        template <typename Source, typename = std::enable_if_t<isExpression<Source>>>
        DataContainer<data_t>& operator*=(Source const& source)
        {
            *this = *this * source;
            return *this;
        }

        /// compute in-place element-wise division by another container
        DataContainer<data_t>& operator/=(const DataContainer<data_t>& dc);

        /// compute in-place element-wise division with another expression
        template <typename Source, typename = std::enable_if_t<isExpression<Source>>>
        DataContainer<data_t>& operator/=(Source const& source)
        {
            *this = *this / source;
            return *this;
        }

        /// compute in-place addition of a scalar
        DataContainer<data_t>& operator+=(data_t scalar);

        /// compute in-place subtraction of a scalar
        DataContainer<data_t>& operator-=(data_t scalar);

        /// compute in-place multiplication with a scalar
        DataContainer<data_t>& operator*=(data_t scalar);

        /// compute in-place division by a scalar
        DataContainer<data_t>& operator/=(data_t scalar);

        /// assign a scalar to the DataContainer
        DataContainer<data_t>& operator=(data_t scalar);

        /// comparison with another DataContainer
        bool operator==(const DataContainer<data_t>& other) const;

        /// comparison with another DataContainer
        bool operator!=(const DataContainer<data_t>& other) const;

        /// returns a reference to the i-th block, wrapped in a DataContainer
        DataContainer<data_t> getBlock(index_t i);

        /// returns a const reference to the i-th block, wrapped in a DataContainer
        const DataContainer<data_t> getBlock(index_t i) const;

        /// return a view of this DataContainer with a different descriptor
        DataContainer<data_t> viewAs(const DataDescriptor& dataDescriptor);

        /// return a const view of this DataContainer with a different descriptor
        const DataContainer<data_t> viewAs(const DataDescriptor& dataDescriptor) const;

        /// @brief Slice the container in the last dimension
        ///
        /// Access a portion of the container via a slice. The slicing always is in the last
        /// dimension. So for a 3D volume, the slice would be an sliced in the z direction and would
        /// be a part of the x-y plane.
        ///
        /// A slice is always the same dimension as the original DataContainer, but with a thickness
        /// of 1 in the last dimension (i.e. the coefficient of the last dimension is 1)
        const DataContainer<data_t> slice(index_t i) const;

        /// @overload non-canst/read-write overload
        DataContainer<data_t> slice(index_t i);

        /// iterator for DataContainer (random access and continuous)
        using iterator = DataContainerIterator<DataContainer<data_t>>;

        /// const iterator for DataContainer (random access and continuous)
        using const_iterator = ConstDataContainerIterator<DataContainer<data_t>>;

        /// alias for reverse iterator
        using reverse_iterator = std::reverse_iterator<iterator>;
        /// alias for const reverse iterator
        using const_reverse_iterator = std::reverse_iterator<const_iterator>;

        /// returns iterator to the first element of the container
        iterator begin();

        /// returns const iterator to the first element of the container (cannot mutate data)
        const_iterator begin() const;

        /// returns const iterator to the first element of the container (cannot mutate data)
        const_iterator cbegin() const;

        /// returns iterator to one past the last element of the container
        iterator end();

        /// returns const iterator to one past the last element of the container (cannot mutate
        /// data)
        const_iterator end() const;

        /// returns const iterator to one past the last element of the container (cannot mutate
        /// data)
        const_iterator cend() const;

        /// returns reversed iterator to the last element of the container
        reverse_iterator rbegin();

        /// returns const reversed iterator to the last element of the container (cannot mutate
        /// data)
        const_reverse_iterator rbegin() const;

        /// returns const reversed iterator to the last element of the container (cannot mutate
        /// data)
        const_reverse_iterator crbegin() const;

        /// returns reversed iterator to one past the first element of container
        reverse_iterator rend();

        /// returns const reversed iterator to one past the first element of container (cannot
        /// mutate data)
        const_reverse_iterator rend() const;

        /// returns const reversed iterator to one past the first element of container (cannot
        /// mutate data)
        const_reverse_iterator crend() const;

        /// value_type of the DataContainer elements for iterators
        using value_type = data_t;
        /// pointer type of DataContainer elements for iterators
        using pointer = data_t*;
        /// const pointer type of DataContainer elements for iterators
        using const_pointer = const data_t*;
        /// reference type of DataContainer elements for iterators
        using reference = data_t&;
        /// const reference type of DataContainer elements for iterators
        using const_reference = const data_t&;
        /// difference type for iterators
        using difference_type = std::ptrdiff_t;

        /// returns the type of the DataHandler in use
        DataHandlerType getDataHandlerType() const;

        /// friend constexpr function to implement expression templates
        template <bool GPU, class Operand, std::enable_if_t<isDataContainer<Operand>, int>>
        friend constexpr auto evaluateOrReturn(Operand const& operand);

        /// write a pretty-formatted string representation to stream
        void format(std::ostream& os) const;

        /**
         * @brief Factory function which returns GPU based DataContainers
         *
         * @return the GPU based DataContainer
         *
         * Note that if this function is called on a container which is already GPU based, it will
         * throw an exception.
         */
        DataContainer loadToGPU();

        /**
         * @brief Factory function which returns CPU based DataContainers
         *
         * @return the CPU based DataContainer
         *
         * Note that if this function is called on a container which is already CPU based, it will
         * throw an exception.
         */
        DataContainer loadToCPU();

    private:
        /// the current DataDescriptor
        std::unique_ptr<DataDescriptor> _dataDescriptor;

        /// the current DataHandler
        std::unique_ptr<DataHandler<data_t>> _dataHandler;

        /// the current DataHandlerType
        DataHandlerType _dataHandlerType;

        /// factory method to create DataHandlers based on handlerType with perfect forwarding of
        /// constructor arguments
        template <typename... Args>
        std::unique_ptr<DataHandler<data_t>> createDataHandler(DataHandlerType handlerType,
                                                               Args&&... args);

        /// private constructor accepting a DataDescriptor and a DataHandler
        explicit DataContainer(const DataDescriptor& dataDescriptor,
                               std::unique_ptr<DataHandler<data_t>> dataHandler,
                               DataHandlerType dataType = defaultHandlerType);

        /**
         * @brief Helper function to indicate if a regular assignment or a clone should be performed
         *
         * @param[in] handlerType the member variable of the other container in
         * copy-/move-assignment
         *
         * @return true if a regular assignment of the pointed to DataHandlers should be done
         *
         * An assignment operation with a DataContainer which does not use the same device (CPU /
         * GPU) has to be handled differently. This helper function indicates if a regular
         * assignment should be performed or not.
         */
        bool canAssign(DataHandlerType handlerType);

        /// helper function to get either the real or imaginary part
        /// from the complex values
        template <bool get_real, typename _data_t = data_t>
        typename std::enable_if_t<isComplex<_data_t>,
                                  DataContainer<GetFloatingPointType_t<_data_t>>>
            getComplexSplitup() const
        {
            using f_type = GetFloatingPointType_t<_data_t>;
            DataContainer<f_type> ret{
                *this->_dataDescriptor,
                this->_dataHandlerType,
            };

            // drop one of real/imaginary parts
            for (index_t idx = 0; idx < this->getSize(); ++idx) {
                auto&& val = (*this)[idx];
                if constexpr (get_real) {
                    ret[idx] = val.real();
                } else {
                    ret[idx] = val.imag();
                }
            }

            return ret;
        }
    };

    /// pretty output formatting.
    /// for configurable output, use `DataContainerFormatter` directly.
    template <typename T>
    std::ostream& operator<<(std::ostream& os, const elsa::DataContainer<T>& dc)
    {
        dc.format(os);
        return os;
    }

    /// Concatenate two DataContainers to one (requires copying of both)
    template <typename data_t>
    DataContainer<data_t> concatenate(const DataContainer<data_t>& dc1,
                                      const DataContainer<data_t>& dc2);

    /// User-defined template argument deduction guide for the expression based constructor
    template <typename Source>
    DataContainer(Source const& source) -> DataContainer<typename Source::data_t>;

    /// Collects callable lambdas for later dispatch
    template <typename... Ts>
    struct Callables : Ts... {
        using Ts::operator()...;
    };

    /// Class template deduction guide
    template <typename... Ts>
    Callables(Ts...) -> Callables<Ts...>;

    /// Multiplying two operands (including scalars)
    template <typename LHS, typename RHS, typename = std::enable_if_t<isBinaryOpOk<LHS, RHS>>>
    auto operator*(LHS const& lhs, RHS const& rhs)
    {
        auto multiplicationGPU = [](auto const& left, auto const& right, bool /**/) {
            return left * right;
        };

        if constexpr (isDcOrExpr<LHS> && isDcOrExpr<RHS>) {
            auto multiplication = [](auto const& left, auto const& right) {
                return (left.array() * right.array()).matrix();
            };
            return Expression{Callables{multiplication, multiplicationGPU}, lhs, rhs};
        } else if constexpr (isArithmetic<LHS>) {
            auto multiplication = [](auto const& left, auto const& right) {
                return (left * right.array()).matrix();
            };
            return Expression{Callables{multiplication, multiplicationGPU}, lhs, rhs};
        } else if constexpr (isArithmetic<RHS>) {
            auto multiplication = [](auto const& left, auto const& right) {
                return (left.array() * right).matrix();
            };
            return Expression{Callables{multiplication, multiplicationGPU}, lhs, rhs};
        } else {
            auto multiplication = [](auto const& left, auto const& right) { return left * right; };
            return Expression{Callables{multiplication, multiplicationGPU}, lhs, rhs};
        }
    }

    /// Adding two operands (including scalars)
    template <typename LHS, typename RHS, typename = std::enable_if_t<isBinaryOpOk<LHS, RHS>>>
    auto operator+(LHS const& lhs, RHS const& rhs)
    {
        auto additionGPU = [](auto const& left, auto const& right, bool /**/) {
            return left + right;
        };

        if constexpr (isDcOrExpr<LHS> && isDcOrExpr<RHS>) {
            auto addition = [](auto const& left, auto const& right) { return left + right; };
            return Expression{Callables{addition, additionGPU}, lhs, rhs};
        } else if constexpr (isArithmetic<LHS>) {
            auto addition = [](auto const& left, auto const& right) {
                return (left + right.array()).matrix();
            };
            return Expression{Callables{addition, additionGPU}, lhs, rhs};
        } else if constexpr (isArithmetic<RHS>) {
            auto addition = [](auto const& left, auto const& right) {
                return (left.array() + right).matrix();
            };
            return Expression{Callables{addition, additionGPU}, lhs, rhs};
        } else {
            auto addition = [](auto const& left, auto const& right) { return left + right; };
            return Expression{Callables{addition, additionGPU}, lhs, rhs};
        }
    }

    /// Subtracting two operands (including scalars)
    template <typename LHS, typename RHS, typename = std::enable_if_t<isBinaryOpOk<LHS, RHS>>>
    auto operator-(LHS const& lhs, RHS const& rhs)
    {
        auto subtractionGPU = [](auto const& left, auto const& right, bool /**/) {
            return left - right;
        };

        if constexpr (isDcOrExpr<LHS> && isDcOrExpr<RHS>) {
            auto subtraction = [](auto const& left, auto const& right) { return left - right; };
            return Expression{Callables{subtraction, subtractionGPU}, lhs, rhs};
        } else if constexpr (isArithmetic<LHS>) {
            auto subtraction = [](auto const& left, auto const& right) {
                return (left - right.array()).matrix();
            };
            return Expression{Callables{subtraction, subtractionGPU}, lhs, rhs};
        } else if constexpr (isArithmetic<RHS>) {
            auto subtraction = [](auto const& left, auto const& right) {
                return (left.array() - right).matrix();
            };
            return Expression{Callables{subtraction, subtractionGPU}, lhs, rhs};
        } else {
            auto subtraction = [](auto const& left, auto const& right) { return left - right; };
            return Expression{Callables{subtraction, subtractionGPU}, lhs, rhs};
        }
    }

    /// Dividing two operands (including scalars)
    template <typename LHS, typename RHS, typename = std::enable_if_t<isBinaryOpOk<LHS, RHS>>>
    auto operator/(LHS const& lhs, RHS const& rhs)
    {
        auto divisionGPU = [](auto const& left, auto const& right, bool /**/) {
            return left / right;
        };

        if constexpr (isDcOrExpr<LHS> && isDcOrExpr<RHS>) {
            auto division = [](auto const& left, auto const& right) {
                return (left.array() / right.array()).matrix();
            };
            return Expression{Callables{division, divisionGPU}, lhs, rhs};
        } else if constexpr (isArithmetic<LHS>) {
            auto division = [](auto const& left, auto const& right) {
                return (left / right.array()).matrix();
            };
            return Expression{Callables{division, divisionGPU}, lhs, rhs};
        } else if constexpr (isArithmetic<RHS>) {
            auto division = [](auto const& left, auto const& right) {
                return (left.array() / right).matrix();
            };
            return Expression{Callables{division, divisionGPU}, lhs, rhs};
        } else {
            auto division = [](auto const& left, auto const& right) { return left / right; };
            return Expression{Callables{division, divisionGPU}, lhs, rhs};
        }
    }

    /// Element-wise maximum value operation between two operands
    template <typename LHS, typename RHS, typename = std::enable_if_t<isBinaryOpOk<LHS, RHS>>>
    auto cwiseMax(LHS const& lhs, RHS const& rhs)
    {
        constexpr bool isLHSComplex = isComplex<GetOperandDataType_t<LHS>>;
        constexpr bool isRHSComplex = isComplex<GetOperandDataType_t<RHS>>;

#ifdef ELSA_CUDA_VECTOR
        auto cwiseMaxGPU = [](auto const& lhs, auto const& rhs, bool) {
            return quickvec::cwiseMax(lhs, rhs);
        };
#endif
        auto cwiseMax = [] {
            if constexpr (isLHSComplex && isRHSComplex) {
                return [](auto const& left, auto const& right) {
                    return (left.array().abs().max(right.array().abs())).matrix();
                };
            } else if constexpr (isLHSComplex) {
                return [](auto const& left, auto const& right) {
                    return (left.array().abs().max(right.array())).matrix();
                };
            } else if constexpr (isRHSComplex) {
                return [](auto const& left, auto const& right) {
                    return (left.array().max(right.array().abs())).matrix();
                };
            } else {
                return [](auto const& left, auto const& right) {
                    return (left.array().max(right.array())).matrix();
                };
            }
        }();

#ifdef ELSA_CUDA_VECTOR
        return Expression{Callables{cwiseMax, cwiseMaxGPU}, lhs, rhs};
#else
        return Expression{cwiseMax, lhs, rhs};
#endif
    }

    /// Element-wise absolute value operation
    template <typename Operand, typename = std::enable_if_t<isDcOrExpr<Operand>>>
    auto cwiseAbs(Operand const& operand)
    {
        auto abs = [](auto const& operand) { return (operand.array().abs()).matrix(); };
#ifdef ELSA_CUDA_VECTOR
        auto absGPU = [](auto const& operand, bool) { return quickvec::cwiseAbs(operand); };
        return Expression{Callables{abs, absGPU}, operand};
#else
        return Expression{abs, operand};
#endif
    }

    /// Element-wise square operation
    template <typename Operand, typename = std::enable_if_t<isDcOrExpr<Operand>>>
    auto square(Operand const& operand)
    {
        auto square = [](auto const& operand) { return (operand.array().square()).matrix(); };
#ifdef ELSA_CUDA_VECTOR
        auto squareGPU = [](auto const& operand, bool /**/) { return quickvec::square(operand); };
        return Expression{Callables{square, squareGPU}, operand};
#else
        return Expression{square, operand};
#endif
    }

    /// Element-wise square-root operation
    template <typename Operand, typename = std::enable_if_t<isDcOrExpr<Operand>>>
    auto sqrt(Operand const& operand)
    {
        auto sqrt = [](auto const& operand) { return (operand.array().sqrt()).matrix(); };
#ifdef ELSA_CUDA_VECTOR
        auto sqrtGPU = [](auto const& operand, bool /**/) { return quickvec::sqrt(operand); };
        return Expression{Callables{sqrt, sqrtGPU}, operand};
#else
        return Expression{sqrt, operand};
#endif
    }

    /// Element-wise exponenation operation with euler base
    template <typename Operand, typename = std::enable_if_t<isDcOrExpr<Operand>>>
    auto exp(Operand const& operand)
    {
        auto exp = [](auto const& operand) { return (operand.array().exp()).matrix(); };
#ifdef ELSA_CUDA_VECTOR
        auto expGPU = [](auto const& operand, bool /**/) { return quickvec::exp(operand); };
        return Expression{Callables{exp, expGPU}, operand};
#else
        return Expression{exp, operand};
#endif
    }

    /// Element-wise natural logarithm
    template <typename Operand, typename = std::enable_if_t<isDcOrExpr<Operand>>>
    auto log(Operand const& operand)
    {
        auto log = [](auto const& operand) { return (operand.array().log()).matrix(); };
#ifdef ELSA_CUDA_VECTOR
        auto logGPU = [](auto const& operand, bool /**/) { return quickvec::log(operand); };
        return Expression{Callables{log, logGPU}, operand};
#else
        return Expression{log, operand};
#endif
    }

    /// Element-wise real parts of the Operand
    template <typename Operand, typename = std::enable_if_t<isDcOrExpr<Operand>>>
    auto real(Operand const& operand)
    {
        auto real = [](auto const& operand) { return (operand.array().real()).matrix(); };
#ifdef ELSA_CUDA_VECTOR
        auto realGPU = [](auto const& operand, bool) { return quickvec::real(operand); };
        return Expression{Callables{real, realGPU}, operand};
#else
        return Expression{real, operand};
#endif
    }

    /// Element-wise imaginary parts of the Operand
    template <typename Operand, typename = std::enable_if_t<isDcOrExpr<Operand>>>
    auto imag(Operand const& operand)
    {
        auto imag = [](auto const& operand) { return (operand.array().imag()).matrix(); };
#ifdef ELSA_CUDA_VECTOR
        auto imagGPU = [](auto const& operand, bool) { return quickvec::imag(operand); };
        return Expression{Callables{imag, imagGPU}, operand};
#else
        return Expression{imag, operand};
#endif
    }
} // namespace elsa<|MERGE_RESOLUTION|>--- conflicted
+++ resolved
@@ -9,14 +9,12 @@
 #include "Error.h"
 #include "Expression.h"
 #include "TypeCasts.hpp"
-#include <limits>
 
 #ifdef ELSA_CUDA_VECTOR
 #include "DataHandlerGPU.h"
 #include "DataHandlerMapGPU.h"
 #endif
 
-#include <iostream>
 #include <memory>
 #include <type_traits>
 
@@ -244,13 +242,6 @@
         /// return the sum of all elements of this signal
         data_t sum() const;
 
-<<<<<<< HEAD
-        /// convert to the fourier transformed signal
-        void fft() const;
-
-        /// convert to the inverse fourier transformed signal
-        void ifft() const;
-=======
         /// return the min of all elements of this signal
         data_t minElement() const;
 
@@ -262,7 +253,6 @@
 
         /// convert to the inverse fourier transformed signal
         void ifft(FFTNorm norm) const;
->>>>>>> 14fe7ad3
 
         /// if the datacontainer is already complex, return itself.
         template <typename _data_t = data_t>
@@ -290,57 +280,6 @@
             return ret;
         }
 
-<<<<<<< HEAD
-        /// get only the real part and discard the imaginary values
-        template <typename _data_t = data_t>
-        typename std::enable_if_t<isComplex<_data_t>,
-                                  DataContainer<GetFloatingPointType_t<_data_t>>>
-            getReal() const
-        {
-            return this->getComplexSplitup<true>();
-        }
-
-        /// get only the imaginary part and discard the real values
-        template <typename _data_t = data_t>
-        typename std::enable_if_t<isComplex<_data_t>,
-                                  DataContainer<GetFloatingPointType_t<_data_t>>>
-            getImaginary() const
-        {
-            return this->getComplexSplitup<false>();
-        }
-
-        /// return the minimum element of all the stored values
-        template <typename _data_t = data_t>
-        typename std::enable_if_t<!isComplex<_data_t>, _data_t> min() const
-        {
-            // TODO: dispatch to DataHandler backend and use optimized variants
-            data_t min = std::numeric_limits<data_t>::max();
-            for (index_t idx = 0; idx < this->getSize(); ++idx) {
-                auto&& elem = (*this)[idx];
-                if (elem < min) {
-                    min = elem;
-                }
-            }
-            return min;
-        }
-
-        /// return the maximum element of all the stored values
-        template <typename _data_t = data_t>
-        typename std::enable_if_t<!isComplex<_data_t>, _data_t> max() const
-        {
-            // TODO: dispatch to DataHandler backend and use optimized variants
-            data_t max = std::numeric_limits<data_t>::min();
-            for (index_t idx = 0; idx < this->getSize(); ++idx) {
-                auto&& elem = (*this)[idx];
-                if (elem > max) {
-                    max = elem;
-                }
-            }
-            return max;
-        }
-
-=======
->>>>>>> 14fe7ad3
         /// compute in-place element-wise addition of another container
         DataContainer<data_t>& operator+=(const DataContainer<data_t>& dc);
 
@@ -561,32 +500,6 @@
          * assignment should be performed or not.
          */
         bool canAssign(DataHandlerType handlerType);
-
-        /// helper function to get either the real or imaginary part
-        /// from the complex values
-        template <bool get_real, typename _data_t = data_t>
-        typename std::enable_if_t<isComplex<_data_t>,
-                                  DataContainer<GetFloatingPointType_t<_data_t>>>
-            getComplexSplitup() const
-        {
-            using f_type = GetFloatingPointType_t<_data_t>;
-            DataContainer<f_type> ret{
-                *this->_dataDescriptor,
-                this->_dataHandlerType,
-            };
-
-            // drop one of real/imaginary parts
-            for (index_t idx = 0; idx < this->getSize(); ++idx) {
-                auto&& val = (*this)[idx];
-                if constexpr (get_real) {
-                    ret[idx] = val.real();
-                } else {
-                    ret[idx] = val.imag();
-                }
-            }
-
-            return ret;
-        }
     };
 
     /// pretty output formatting.
