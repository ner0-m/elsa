#pragma once

<<<<<<< HEAD
#include "elsa.h"
=======
#include "elsaDefines.h"
>>>>>>> 5993f2d3
#include "Cloneable.h"
#include "ExpressionPredicates.h"

#include <Eigen/Core>

namespace elsa
{

    /**
     * \brief Base class encapsulating data handling. The data is stored transparently, for example
     * on CPU or GPU.
     *
     * \author David Frank - initial code
     * \author Tobias Lasser - modularization, modernization
     * \author Nikola Dinev - add block support
     *
     * This abstract base class serves as an interface for data handlers, which encapsulate the
     * actual data being stored e.g. in main memory of the CPU or in various memory types of GPUs.
     * The data itself is treated as a vector, i.e. an array of data_t elements (which usually comes
     * from linearized n-dimensional signals).
     *
     * Caveat: If data is not stored in main memory (e.g. on GPUs), then some operations may trigger
     * an automatic synchronization of GPU to main memory. Please see the GPU-based handlers'
     * documentation for details.
     */
    template <typename data_t = real_t>
    class DataHandler : public Cloneable<DataHandler<data_t>>
    {
<<<<<<< HEAD
=======
        /// for enabling accessData()
        template <class Operand, std::enable_if_t<isDataContainer<Operand>, int>>
        friend constexpr auto evaluateOrReturn(Operand const& operand);

        /// for enabling accessData()
        friend DataContainer<data_t>;

    protected:
        /// convenience typedef for the Eigen::Matrix data vector
        using DataVector_t = Eigen::Matrix<data_t, Eigen::Dynamic, 1>;

        /// convenience typedef for the Eigen::Map
        using DataMap_t = Eigen::Map<DataVector_t>;

>>>>>>> 5993f2d3
    public:
        /// convenience typedef to access data type that is internally stored
        using value_type = data_t;

        /// return the size of the stored data (i.e. number of elements in linearized data vector)
        virtual index_t getSize() const = 0;

        /// return the index-th element of the data vector (not bounds-checked!)
        virtual data_t& operator[](index_t index) = 0;

        /// return the index-th element of the data vector as read-only (not bounds-checked!)
        virtual const data_t& operator[](index_t index) const = 0;

        /// return the dot product of the data vector with vector v
        virtual data_t dot(const DataHandler<data_t>& v) const = 0;

        /// return the squared l2 norm of the data vector (dot product with itself)
        virtual GetFloatingPointType_t<data_t> squaredL2Norm() const = 0;

        /// return the l1 norm of the data vector (sum of absolute values)
        virtual GetFloatingPointType_t<data_t> l1Norm() const = 0;

        /// return the linf norm of the data vector (maximum of absolute values)
        virtual GetFloatingPointType_t<data_t> lInfNorm() const = 0;

        /// return the sum of all elements of the data vector
        virtual data_t sum() const = 0;

<<<<<<< HEAD
        /// return a new DataHandler with element-wise squared values of this one
        virtual std::unique_ptr<DataHandler<data_t>> square() const = 0;

        /// return a new DataHandler with element-wise square roots of this one
        virtual std::unique_ptr<DataHandler<data_t>> sqrt() const = 0;

        /// return a new DataHandler with element-wise exponentials of this one
        virtual std::unique_ptr<DataHandler<data_t>> exp() const = 0;

        /// return a new DataHandler with element-wise logarithms of this one
        virtual std::unique_ptr<DataHandler<data_t>> log() const = 0;

=======
>>>>>>> 5993f2d3
        /// compute in-place element-wise addition of another vector v
        virtual DataHandler<data_t>& operator+=(const DataHandler<data_t>& v) = 0;

        /// compute in-place element-wise subtraction of another vector v
        virtual DataHandler<data_t>& operator-=(const DataHandler<data_t>& v) = 0;

        /// compute in-place element-wise multiplication by another vector v
        virtual DataHandler<data_t>& operator*=(const DataHandler<data_t>& v) = 0;

        /// compute in-place element-wise division by another vector v
        virtual DataHandler<data_t>& operator/=(const DataHandler<data_t>& v) = 0;

        /// compute in-place addition of a scalar
        virtual DataHandler<data_t>& operator+=(data_t scalar) = 0;

        /// compute in-place subtraction of a scalar
        virtual DataHandler<data_t>& operator-=(data_t scalar) = 0;

        /// compute in-place multiplication by a scalar
        virtual DataHandler<data_t>& operator*=(data_t scalar) = 0;

        /// compute in-place division by a scalar
        virtual DataHandler<data_t>& operator/=(data_t scalar) = 0;

        /// assign a scalar to all elements of the data vector
        virtual DataHandler<data_t>& operator=(data_t scalar) = 0;

<<<<<<< HEAD
=======
        /// copy assignment operator
        DataHandler<data_t>& operator=(const DataHandler<data_t>& other)
        {
            if (other.getSize() != getSize())
                throw std::invalid_argument("DataHandler: assignment argument has wrong size");

            assign(other);
            return *this;
        }

        /// move assignment operator
        DataHandler<data_t>& operator=(DataHandler<data_t>&& other)
        {
            if (other.getSize() != getSize())
                throw std::invalid_argument("DataHandler: assignment argument has wrong size");

            assign(std::move(other));
            return *this;
        }

        /// return a reference to the sequential block starting at startIndex and containing
        /// numberOfElements elements
        virtual std::unique_ptr<DataHandler<data_t>> getBlock(index_t startIndex,
                                                              index_t numberOfElements) = 0;

        /// return a const reference to the sequential block starting at startIndex and containing
        /// numberOfElements elements
        virtual std::unique_ptr<const DataHandler<data_t>>
            getBlock(index_t startIndex, index_t numberOfElements) const = 0;

>>>>>>> 5993f2d3
    protected:
        /// slow element-wise dot product fall-back for when DataHandler types do not match
        data_t slowDotProduct(const DataHandler<data_t>& v) const
        {
            data_t result = 0;
            for (index_t i = 0; i < getSize(); ++i)
                result += (*this)[i] * v[i];
            return result;
        }

        /// slow element-wise addition fall-back for when DataHandler types do not match
        void slowAddition(const DataHandler<data_t>& v)
        {
            for (index_t i = 0; i < getSize(); ++i)
                (*this)[i] += v[i];
        }

        /// slow element-wise subtraction fall-back for when DataHandler types do not match
        void slowSubtraction(const DataHandler<data_t>& v)
        {
            for (index_t i = 0; i < getSize(); ++i)
                (*this)[i] -= v[i];
        }

        /// slow element-wise multiplication fall-back for when DataHandler types do not match
        void slowMultiplication(const DataHandler<data_t>& v)
        {
            for (index_t i = 0; i < getSize(); ++i)
                (*this)[i] *= v[i];
        }

        /// slow element-wise division fall-back for when DataHandler types do not match
        void slowDivision(const DataHandler<data_t>& v)
        {
            for (index_t i = 0; i < getSize(); ++i)
                (*this)[i] /= v[i];
        }
<<<<<<< HEAD
    };

    /// element-wise addition of two DataHandlers
    template <typename data_t>
    std::unique_ptr<DataHandler<data_t>> operator+(const DataHandler<data_t>& left,
                                                   const DataHandler<data_t>& right)
    {
        auto result = left.clone();
        *result += right;
        return result;
    }

    /// element-wise subtraction of two DataHandlers
    template <typename data_t>
    std::unique_ptr<DataHandler<data_t>> operator-(const DataHandler<data_t>& left,
                                                   const DataHandler<data_t>& right)
    {
        auto result = left.clone();
        *result -= right;
        return result;
    }

    /// element-wise multiplication of two DataHandlers
    template <typename data_t>
    std::unique_ptr<DataHandler<data_t>> operator*(const DataHandler<data_t>& left,
                                                   const DataHandler<data_t>& right)
    {
        auto result = left.clone();
        *result *= right;
        return result;
    }

    /// element-wise division of two DataHandlers
    template <typename data_t>
    std::unique_ptr<DataHandler<data_t>> operator/(const DataHandler<data_t>& left,
                                                   const DataHandler<data_t>& right)
    {
        auto result = left.clone();
        *result /= right;
        return result;
    }

    /// addition of DataHandler with scalar
    template <typename data_t>
    std::unique_ptr<DataHandler<data_t>> operator+(data_t left, const DataHandler<data_t>& right)
    {
        auto result = right.clone();
        *result += left;
        return result;
    }

    /// addition of scalar with DataHandler
    template <typename data_t>
    std::unique_ptr<DataHandler<data_t>> operator+(const DataHandler<data_t>& left, data_t right)
    {
        auto result = left.clone();
        *result += right;
        return result;
    }

    /// subtraction of DataHandler from scalar
    template <typename data_t>
    std::unique_ptr<DataHandler<data_t>> operator-(data_t left, const DataHandler<data_t>& right)
    {
        auto result = right.clone();
        *result *= -1;
        *result += left;
        return result;
    }

    /// subtraction of scalar from DataHandler
    template <typename data_t>
    std::unique_ptr<DataHandler<data_t>> operator-(const DataHandler<data_t>& left, data_t right)
    {
        auto result = left.clone();
        *result -= right;
        return result;
    }

    /// multiplication of DataHandler with scalar
    template <typename data_t>
    std::unique_ptr<DataHandler<data_t>> operator*(data_t left, const DataHandler<data_t>& right)
    {
        auto result = right.clone();
        *result *= left;
        return result;
    }

    /// multiplication of scalar with DataHandler
    template <typename data_t>
    std::unique_ptr<DataHandler<data_t>> operator*(const DataHandler<data_t>& left, data_t right)
    {
        auto result = left.clone();
        *result *= right;
        return result;
    }

    /// division of scalar by DataHandler
    template <typename data_t>
    std::unique_ptr<DataHandler<data_t>> operator/(data_t left, const DataHandler<data_t>& right)
    {
        auto result = right.clone();
        *result = left;
        *result /= right;
        return result;
    }

    /// division of DataHandler by scalar
    template <typename data_t>
    std::unique_ptr<DataHandler<data_t>> operator/(const DataHandler<data_t>& left, data_t right)
    {
        auto result = left.clone();
        *result /= right;
        return result;
    }

=======

        /// slow element-wise assignment fall-back for when DataHandler types do not match
        void slowAssign(const DataHandler<data_t>& other)
        {
            for (index_t i = 0; i < getSize(); ++i)
                (*this)[i] = other[i];
        }

        /// derived classes should override this method to implement copy assignment
        virtual void assign(const DataHandler<data_t>& other) = 0;

        /// derived classes should override this method to implement move assignment
        virtual void assign(DataHandler<data_t>&& other) = 0;

        /// derived classes return underlying data
        virtual DataMap_t accessData() = 0;

        /// derived classes return underlying data
        virtual DataMap_t accessData() const = 0;
    };
>>>>>>> 5993f2d3
} // namespace elsa<|MERGE_RESOLUTION|>--- conflicted
+++ resolved
@@ -1,10 +1,6 @@
 #pragma once
 
-<<<<<<< HEAD
-#include "elsa.h"
-=======
 #include "elsaDefines.h"
->>>>>>> 5993f2d3
 #include "Cloneable.h"
 #include "ExpressionPredicates.h"
 
@@ -33,8 +29,6 @@
     template <typename data_t = real_t>
     class DataHandler : public Cloneable<DataHandler<data_t>>
     {
-<<<<<<< HEAD
-=======
         /// for enabling accessData()
         template <class Operand, std::enable_if_t<isDataContainer<Operand>, int>>
         friend constexpr auto evaluateOrReturn(Operand const& operand);
@@ -49,7 +43,6 @@
         /// convenience typedef for the Eigen::Map
         using DataMap_t = Eigen::Map<DataVector_t>;
 
->>>>>>> 5993f2d3
     public:
         /// convenience typedef to access data type that is internally stored
         using value_type = data_t;
@@ -78,21 +71,6 @@
         /// return the sum of all elements of the data vector
         virtual data_t sum() const = 0;
 
-<<<<<<< HEAD
-        /// return a new DataHandler with element-wise squared values of this one
-        virtual std::unique_ptr<DataHandler<data_t>> square() const = 0;
-
-        /// return a new DataHandler with element-wise square roots of this one
-        virtual std::unique_ptr<DataHandler<data_t>> sqrt() const = 0;
-
-        /// return a new DataHandler with element-wise exponentials of this one
-        virtual std::unique_ptr<DataHandler<data_t>> exp() const = 0;
-
-        /// return a new DataHandler with element-wise logarithms of this one
-        virtual std::unique_ptr<DataHandler<data_t>> log() const = 0;
-
-=======
->>>>>>> 5993f2d3
         /// compute in-place element-wise addition of another vector v
         virtual DataHandler<data_t>& operator+=(const DataHandler<data_t>& v) = 0;
 
@@ -120,8 +98,6 @@
         /// assign a scalar to all elements of the data vector
         virtual DataHandler<data_t>& operator=(data_t scalar) = 0;
 
-<<<<<<< HEAD
-=======
         /// copy assignment operator
         DataHandler<data_t>& operator=(const DataHandler<data_t>& other)
         {
@@ -152,7 +128,6 @@
         virtual std::unique_ptr<const DataHandler<data_t>>
             getBlock(index_t startIndex, index_t numberOfElements) const = 0;
 
->>>>>>> 5993f2d3
     protected:
         /// slow element-wise dot product fall-back for when DataHandler types do not match
         data_t slowDotProduct(const DataHandler<data_t>& v) const
@@ -190,124 +165,6 @@
             for (index_t i = 0; i < getSize(); ++i)
                 (*this)[i] /= v[i];
         }
-<<<<<<< HEAD
-    };
-
-    /// element-wise addition of two DataHandlers
-    template <typename data_t>
-    std::unique_ptr<DataHandler<data_t>> operator+(const DataHandler<data_t>& left,
-                                                   const DataHandler<data_t>& right)
-    {
-        auto result = left.clone();
-        *result += right;
-        return result;
-    }
-
-    /// element-wise subtraction of two DataHandlers
-    template <typename data_t>
-    std::unique_ptr<DataHandler<data_t>> operator-(const DataHandler<data_t>& left,
-                                                   const DataHandler<data_t>& right)
-    {
-        auto result = left.clone();
-        *result -= right;
-        return result;
-    }
-
-    /// element-wise multiplication of two DataHandlers
-    template <typename data_t>
-    std::unique_ptr<DataHandler<data_t>> operator*(const DataHandler<data_t>& left,
-                                                   const DataHandler<data_t>& right)
-    {
-        auto result = left.clone();
-        *result *= right;
-        return result;
-    }
-
-    /// element-wise division of two DataHandlers
-    template <typename data_t>
-    std::unique_ptr<DataHandler<data_t>> operator/(const DataHandler<data_t>& left,
-                                                   const DataHandler<data_t>& right)
-    {
-        auto result = left.clone();
-        *result /= right;
-        return result;
-    }
-
-    /// addition of DataHandler with scalar
-    template <typename data_t>
-    std::unique_ptr<DataHandler<data_t>> operator+(data_t left, const DataHandler<data_t>& right)
-    {
-        auto result = right.clone();
-        *result += left;
-        return result;
-    }
-
-    /// addition of scalar with DataHandler
-    template <typename data_t>
-    std::unique_ptr<DataHandler<data_t>> operator+(const DataHandler<data_t>& left, data_t right)
-    {
-        auto result = left.clone();
-        *result += right;
-        return result;
-    }
-
-    /// subtraction of DataHandler from scalar
-    template <typename data_t>
-    std::unique_ptr<DataHandler<data_t>> operator-(data_t left, const DataHandler<data_t>& right)
-    {
-        auto result = right.clone();
-        *result *= -1;
-        *result += left;
-        return result;
-    }
-
-    /// subtraction of scalar from DataHandler
-    template <typename data_t>
-    std::unique_ptr<DataHandler<data_t>> operator-(const DataHandler<data_t>& left, data_t right)
-    {
-        auto result = left.clone();
-        *result -= right;
-        return result;
-    }
-
-    /// multiplication of DataHandler with scalar
-    template <typename data_t>
-    std::unique_ptr<DataHandler<data_t>> operator*(data_t left, const DataHandler<data_t>& right)
-    {
-        auto result = right.clone();
-        *result *= left;
-        return result;
-    }
-
-    /// multiplication of scalar with DataHandler
-    template <typename data_t>
-    std::unique_ptr<DataHandler<data_t>> operator*(const DataHandler<data_t>& left, data_t right)
-    {
-        auto result = left.clone();
-        *result *= right;
-        return result;
-    }
-
-    /// division of scalar by DataHandler
-    template <typename data_t>
-    std::unique_ptr<DataHandler<data_t>> operator/(data_t left, const DataHandler<data_t>& right)
-    {
-        auto result = right.clone();
-        *result = left;
-        *result /= right;
-        return result;
-    }
-
-    /// division of DataHandler by scalar
-    template <typename data_t>
-    std::unique_ptr<DataHandler<data_t>> operator/(const DataHandler<data_t>& left, data_t right)
-    {
-        auto result = left.clone();
-        *result /= right;
-        return result;
-    }
-
-=======
 
         /// slow element-wise assignment fall-back for when DataHandler types do not match
         void slowAssign(const DataHandler<data_t>& other)
@@ -328,5 +185,4 @@
         /// derived classes return underlying data
         virtual DataMap_t accessData() const = 0;
     };
->>>>>>> 5993f2d3
 } // namespace elsa