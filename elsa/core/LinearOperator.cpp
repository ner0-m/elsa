--- conflicted
+++ resolved
@@ -14,12 +14,8 @@
 
     template <typename data_t>
     LinearOperator<data_t>::LinearOperator(const LinearOperator<data_t>& other)
-<<<<<<< HEAD
-        : _domainDescriptor{other._domainDescriptor->clone()},
-=======
         : Cloneable<LinearOperator<data_t>>(),
           _domainDescriptor{other._domainDescriptor->clone()},
->>>>>>> 5993f2d3
           _rangeDescriptor{other._rangeDescriptor->clone()},
           _isLeaf{other._isLeaf},
           _isAdjoint{other._isAdjoint},
@@ -231,10 +227,6 @@
     template <typename data_t>
     bool LinearOperator<data_t>::isEqual(const LinearOperator<data_t>& other) const
     {
-<<<<<<< HEAD
-        if (*_domainDescriptor != *other._domainDescriptor
-            || *_rangeDescriptor != *other._rangeDescriptor)
-=======
         if (typeid(other) != typeid(*this))
             return false;
 
@@ -243,19 +235,13 @@
             return false;
 
         if (_isLeaf ^ other._isLeaf || _isComposite ^ other._isComposite)
->>>>>>> 5993f2d3
             return false;
 
         if (_isLeaf)
             return (_isAdjoint == other._isAdjoint) && (*_lhs == *other._lhs);
 
         if (_isComposite)
-<<<<<<< HEAD
-            return other._isComposite && _mode == other._mode && (*_lhs == *other._lhs)
-                   && (*_rhs == *other._rhs);
-=======
             return _mode == other._mode && (*_lhs == *other._lhs) && (*_rhs == *other._rhs);
->>>>>>> 5993f2d3
 
         return true;
     }
@@ -275,10 +261,6 @@
     template <typename data_t>
     LinearOperator<data_t>::LinearOperator(const LinearOperator<data_t>& lhs,
                                            const LinearOperator<data_t>& rhs, CompositeMode mode)
-<<<<<<< HEAD
-        : _domainDescriptor{rhs.getDomainDescriptor().clone()},
-          _rangeDescriptor{lhs.getRangeDescriptor().clone()},
-=======
         : _domainDescriptor{mode == CompositeMode::MULT
                                 ? rhs.getDomainDescriptor().clone()
                                 : DataDescriptor::bestCommon(*lhs._domainDescriptor,
@@ -287,7 +269,6 @@
               mode == CompositeMode::MULT
                   ? lhs.getRangeDescriptor().clone()
                   : DataDescriptor::bestCommon(*lhs._rangeDescriptor, *rhs._rangeDescriptor)},
->>>>>>> 5993f2d3
           _lhs{lhs.clone()},
           _rhs{rhs.clone()},
           _isComposite{true},
@@ -296,25 +277,13 @@
         // sanity check the descriptors
         switch (_mode) {
             case CompositeMode::ADD:
-<<<<<<< HEAD
-                // for addition, both domains and ranges should match
-                if (_lhs->getDomainDescriptor() != _rhs->getDomainDescriptor()
-                    || _lhs->getRangeDescriptor() != _rhs->getRangeDescriptor())
-                    throw std::invalid_argument(
-                        "LinearOperator: composite add domain/range mismatch");
-=======
                 /// feasibility checked by bestCommon()
->>>>>>> 5993f2d3
                 break;
 
             case CompositeMode::MULT:
                 // for multiplication, domain of _lhs should match range of _rhs
-<<<<<<< HEAD
-                if (_lhs->getDomainDescriptor() != _rhs->getRangeDescriptor())
-=======
                 if (_lhs->getDomainDescriptor().getNumberOfCoefficients()
                     != _rhs->getRangeDescriptor().getNumberOfCoefficients())
->>>>>>> 5993f2d3
                     throw std::invalid_argument(
                         "LinearOperator: composite mult domain/range mismatch");
                 break;
