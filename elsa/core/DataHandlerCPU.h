#pragma once

<<<<<<< HEAD
#include "elsa.h"
=======
#include "elsaDefines.h"
>>>>>>> 5993f2d3
#include "DataHandler.h"

#include <Eigen/Core>

#include <list>

namespace elsa
{
    // forward declaration, allows mutual friending
    template <typename data_t>
    class DataHandlerMapCPU;

    // forward declaration for friend test function
    template <typename data_t = real_t>
    class DataHandlerCPU;
    // forward declaration, used for testing and defined in test file (declared as friend)
    template <typename data_t>
    long useCount(const DataHandlerCPU<data_t>&);

    /**
     * \brief Class representing and owning a vector stored in CPU main memory (using
     * Eigen::Matrix).
     *
     * \tparam data_t - data type that is stored, defaulting to real_t.
     *
     * \author David Frank - main code
     * \author Tobias Lasser - modularization and modernization
     * \author Nikola Dinev - integration of map and copy-on-write concepts
     *
     * The class implements copy-on-write. Therefore any non-const functions should call the
     * detach() function first to trigger the copy-on-write mechanism.
     *
     * DataHandlerCPU and DataHandlerMapCPU are mutual friend classes allowing for the vectorization
     * of arithmetic operations with the help of Eigen. A strong bidirectional link exists
     * between the two classes. A Map is associated with the DataHandlerCPU from which it was
     * created for the entirety of its lifetime. If the DataHandlerCPU starts managing a new vector
     * (e.g. through a call to detach()), all associated Maps will also be updated.
     */
<<<<<<< HEAD
    template <typename data_t = real_t>
    class DataHandlerCPU : public DataHandler<data_t>
    {
=======
    template <typename data_t>
    class DataHandlerCPU : public DataHandler<data_t>
    {
        /// declare DataHandlerMapCPU as friend, allows the use of Eigen for improved performance
        friend DataHandlerMapCPU<data_t>;

        /// used for testing only and defined in test file
        friend long useCount<>(const DataHandlerCPU<data_t>& dh);

>>>>>>> 5993f2d3
    protected:
        /// convenience typedef for the Eigen::Matrix data vector
        using DataVector_t = Eigen::Matrix<data_t, Eigen::Dynamic, 1>;

<<<<<<< HEAD
=======
        /// convenience typedef for the Eigen::Map
        using DataMap_t = Eigen::Map<DataVector_t>;

>>>>>>> 5993f2d3
    public:
        /// delete default constructor (having no information makes no sense)
        DataHandlerCPU() = delete;

        /// default destructor
<<<<<<< HEAD
        ~DataHandlerCPU() override = default;
=======
        ~DataHandlerCPU() override;
>>>>>>> 5993f2d3

        /**
         * \brief Constructor initializing an appropriately sized vector with zeros
         *
         * \param[in] size of the vector
         * \param[in] initialize - set to false if you do not need initialization with zeros
         * (default: true)
         *
         * \throw std::invalid_argument if the size is non-positive
         */
        explicit DataHandlerCPU(index_t size, bool initialize = true);

        /**
         * \brief Constructor initializing a data vector with a given vector
         *
         * \param[in] vector that is used for initializing the data
         */
<<<<<<< HEAD
        explicit DataHandlerCPU(DataVector_t vector);
=======
        explicit DataHandlerCPU(DataVector_t const& vector);

        /// copy constructor
        DataHandlerCPU(const DataHandlerCPU<data_t>& other);

        /// move constructor
        DataHandlerCPU(DataHandlerCPU<data_t>&& other);
>>>>>>> 5993f2d3

        /// return the size of the vector
        index_t getSize() const override;

        /// return the index-th element of the data vector (not bounds checked!)
        data_t& operator[](index_t index) override;
<<<<<<< HEAD

        /// return the index-th element of the data vector as read-only (not bound checked!)
        const data_t& operator[](index_t index) const override;

        /// return the dot product of the data vector with vector v
        data_t dot(const DataHandler<data_t>& v) const override;

        /// return the squared l2 norm of the data vector (dot product with itself)
        data_t squaredL2Norm() const override;

        /// return the l1 norm of the data vector (sum of absolute values)
        data_t l1Norm() const override;

        /// return the linf norm of the data vector (maximum of absolute values)
        data_t lInfNorm() const override;

        /// return the sum of all elements of the data vector
        data_t sum() const override;

        /// return a new DataHandler with element-wise squared values of this one
        std::unique_ptr<DataHandler<data_t>> square() const override;

        /// return a new DataHandler with element-wise square roots of this one
        std::unique_ptr<DataHandler<data_t>> sqrt() const override;

        /// return a new DataHandler with element-wise exponentials of this one
        std::unique_ptr<DataHandler<data_t>> exp() const override;

        /// return a new DataHandler with element-wise logarithms of this one
        std::unique_ptr<DataHandler<data_t>> log() const override;

        /// compute in-place element-wise addition of another vector v
        DataHandler<data_t>& operator+=(const DataHandler<data_t>& v) override;

        /// compute in-place element-wise subtraction of another vector v
        DataHandler<data_t>& operator-=(const DataHandler<data_t>& v) override;

        /// compute in-place element-wise multiplication by another vector v
        DataHandler<data_t>& operator*=(const DataHandler<data_t>& v) override;

        /// compute in-place element-wise division by another vector v
        DataHandler<data_t>& operator/=(const DataHandler<data_t>& v) override;

        /// compute in-place addition of a scalar
        DataHandler<data_t>& operator+=(data_t scalar) override;

        /// compute in-place subtraction of a scalar
        DataHandler<data_t>& operator-=(data_t scalar) override;

        /// compute in-place multiplication by a scalar
        DataHandler<data_t>& operator*=(data_t scalar) override;

        /// compute in-place division by a scalar
        DataHandler<data_t>& operator/=(data_t scalar) override;

        /// assign a scalar to all elements of the data vector
        DataHandler<data_t>& operator=(data_t scalar) override;

    protected:
        /// the vector storing the data
        DataVector_t _data;

        /// implement the polymorphic clone operation
        DataHandlerCPU<data_t>* cloneImpl() const override;

        /// implement the polymorphic comparison operation
        bool isEqual(const DataHandler<data_t>& other) const override;
=======

        /// return the index-th element of the data vector as read-only (not bound checked!)
        const data_t& operator[](index_t index) const override;

        /// return the dot product of the data vector with vector v
        data_t dot(const DataHandler<data_t>& v) const override;

        /// return the squared l2 norm of the data vector (dot product with itself)
        GetFloatingPointType_t<data_t> squaredL2Norm() const override;

        /// return the l1 norm of the data vector (sum of absolute values)
        GetFloatingPointType_t<data_t> l1Norm() const override;

        /// return the linf norm of the data vector (maximum of absolute values)
        GetFloatingPointType_t<data_t> lInfNorm() const override;

        /// return the sum of all elements of the data vector
        data_t sum() const override;

        /// copy assign another DataHandlerCPU to this, other types handled in assign()
        DataHandlerCPU<data_t>& operator=(const DataHandlerCPU<data_t>& v);

        /// move assign another DataHandlerCPU to this, other types handled in assign()
        DataHandlerCPU<data_t>& operator=(DataHandlerCPU<data_t>&& v);

        /// lift copy and move assignment operators from base class
        using DataHandler<data_t>::operator=;

        /// compute in-place element-wise addition of another vector v
        DataHandler<data_t>& operator+=(const DataHandler<data_t>& v) override;

        /// compute in-place element-wise subtraction of another vector v
        DataHandler<data_t>& operator-=(const DataHandler<data_t>& v) override;

        /// compute in-place element-wise multiplication by another vector v
        DataHandler<data_t>& operator*=(const DataHandler<data_t>& v) override;

        /// compute in-place element-wise division by another vector v
        DataHandler<data_t>& operator/=(const DataHandler<data_t>& v) override;

        /// compute in-place addition of a scalar
        DataHandler<data_t>& operator+=(data_t scalar) override;

        /// compute in-place subtraction of a scalar
        DataHandler<data_t>& operator-=(data_t scalar) override;

        /// compute in-place multiplication by a scalar
        DataHandler<data_t>& operator*=(data_t scalar) override;

        /// compute in-place division by a scalar
        DataHandler<data_t>& operator/=(data_t scalar) override;

        /// assign a scalar to all elements of the data vector
        DataHandler<data_t>& operator=(data_t scalar) override;

        /// return a reference to the sequential block starting at startIndex and containing
        /// numberOfElements elements
        std::unique_ptr<DataHandler<data_t>> getBlock(index_t startIndex,
                                                      index_t numberOfElements) override;

        /// return a const reference to the sequential block starting at startIndex and containing
        /// numberOfElements elements
        std::unique_ptr<const DataHandler<data_t>>
            getBlock(index_t startIndex, index_t numberOfElements) const override;

    protected:
        /// the vector storing the data
        std::shared_ptr<DataVector_t> _data;

        /// list of DataHandlerMaps referring to blocks of this
        std::list<DataHandlerMapCPU<data_t>*> _associatedMaps;

        /// implement the polymorphic clone operation
        DataHandlerCPU<data_t>* cloneImpl() const override;

        /// implement the polymorphic comparison operation
        bool isEqual(const DataHandler<data_t>& other) const override;

        /// copy the data stored in other
        void assign(const DataHandler<data_t>& other) override;

        /// move the data stored in other if other is of the same type, otherwise copy the data
        void assign(DataHandler<data_t>&& other) override;

        /// return non-const version of data
        DataMap_t accessData() override;

        /// return const version of data
        DataMap_t accessData() const override;

    private:
        /// creates the deep copy for the copy-on-write mechanism
        void detach();

        /// same as detach() but leaving an uninitialized block of numberOfElements elements
        /// starting at index startIndex
        void detachWithUninitializedBlock(index_t startIndex, index_t numberOfElements);

        /// change the vector being handled
        void attach(const std::shared_ptr<DataVector_t>& data);

        /// change the vector being handled (rvalue version)
        void attach(std::shared_ptr<DataVector_t>&& data);
>>>>>>> 5993f2d3
    };

} // namespace elsa<|MERGE_RESOLUTION|>--- conflicted
+++ resolved
@@ -1,10 +1,6 @@
 #pragma once
 
-<<<<<<< HEAD
-#include "elsa.h"
-=======
 #include "elsaDefines.h"
->>>>>>> 5993f2d3
 #include "DataHandler.h"
 
 #include <Eigen/Core>
@@ -43,11 +39,6 @@
      * created for the entirety of its lifetime. If the DataHandlerCPU starts managing a new vector
      * (e.g. through a call to detach()), all associated Maps will also be updated.
      */
-<<<<<<< HEAD
-    template <typename data_t = real_t>
-    class DataHandlerCPU : public DataHandler<data_t>
-    {
-=======
     template <typename data_t>
     class DataHandlerCPU : public DataHandler<data_t>
     {
@@ -57,27 +48,19 @@
         /// used for testing only and defined in test file
         friend long useCount<>(const DataHandlerCPU<data_t>& dh);
 
->>>>>>> 5993f2d3
     protected:
         /// convenience typedef for the Eigen::Matrix data vector
         using DataVector_t = Eigen::Matrix<data_t, Eigen::Dynamic, 1>;
 
-<<<<<<< HEAD
-=======
         /// convenience typedef for the Eigen::Map
         using DataMap_t = Eigen::Map<DataVector_t>;
 
->>>>>>> 5993f2d3
     public:
         /// delete default constructor (having no information makes no sense)
         DataHandlerCPU() = delete;
 
         /// default destructor
-<<<<<<< HEAD
-        ~DataHandlerCPU() override = default;
-=======
         ~DataHandlerCPU() override;
->>>>>>> 5993f2d3
 
         /**
          * \brief Constructor initializing an appropriately sized vector with zeros
@@ -95,9 +78,6 @@
          *
          * \param[in] vector that is used for initializing the data
          */
-<<<<<<< HEAD
-        explicit DataHandlerCPU(DataVector_t vector);
-=======
         explicit DataHandlerCPU(DataVector_t const& vector);
 
         /// copy constructor
@@ -105,82 +85,12 @@
 
         /// move constructor
         DataHandlerCPU(DataHandlerCPU<data_t>&& other);
->>>>>>> 5993f2d3
 
         /// return the size of the vector
         index_t getSize() const override;
 
         /// return the index-th element of the data vector (not bounds checked!)
         data_t& operator[](index_t index) override;
-<<<<<<< HEAD
-
-        /// return the index-th element of the data vector as read-only (not bound checked!)
-        const data_t& operator[](index_t index) const override;
-
-        /// return the dot product of the data vector with vector v
-        data_t dot(const DataHandler<data_t>& v) const override;
-
-        /// return the squared l2 norm of the data vector (dot product with itself)
-        data_t squaredL2Norm() const override;
-
-        /// return the l1 norm of the data vector (sum of absolute values)
-        data_t l1Norm() const override;
-
-        /// return the linf norm of the data vector (maximum of absolute values)
-        data_t lInfNorm() const override;
-
-        /// return the sum of all elements of the data vector
-        data_t sum() const override;
-
-        /// return a new DataHandler with element-wise squared values of this one
-        std::unique_ptr<DataHandler<data_t>> square() const override;
-
-        /// return a new DataHandler with element-wise square roots of this one
-        std::unique_ptr<DataHandler<data_t>> sqrt() const override;
-
-        /// return a new DataHandler with element-wise exponentials of this one
-        std::unique_ptr<DataHandler<data_t>> exp() const override;
-
-        /// return a new DataHandler with element-wise logarithms of this one
-        std::unique_ptr<DataHandler<data_t>> log() const override;
-
-        /// compute in-place element-wise addition of another vector v
-        DataHandler<data_t>& operator+=(const DataHandler<data_t>& v) override;
-
-        /// compute in-place element-wise subtraction of another vector v
-        DataHandler<data_t>& operator-=(const DataHandler<data_t>& v) override;
-
-        /// compute in-place element-wise multiplication by another vector v
-        DataHandler<data_t>& operator*=(const DataHandler<data_t>& v) override;
-
-        /// compute in-place element-wise division by another vector v
-        DataHandler<data_t>& operator/=(const DataHandler<data_t>& v) override;
-
-        /// compute in-place addition of a scalar
-        DataHandler<data_t>& operator+=(data_t scalar) override;
-
-        /// compute in-place subtraction of a scalar
-        DataHandler<data_t>& operator-=(data_t scalar) override;
-
-        /// compute in-place multiplication by a scalar
-        DataHandler<data_t>& operator*=(data_t scalar) override;
-
-        /// compute in-place division by a scalar
-        DataHandler<data_t>& operator/=(data_t scalar) override;
-
-        /// assign a scalar to all elements of the data vector
-        DataHandler<data_t>& operator=(data_t scalar) override;
-
-    protected:
-        /// the vector storing the data
-        DataVector_t _data;
-
-        /// implement the polymorphic clone operation
-        DataHandlerCPU<data_t>* cloneImpl() const override;
-
-        /// implement the polymorphic comparison operation
-        bool isEqual(const DataHandler<data_t>& other) const override;
-=======
 
         /// return the index-th element of the data vector as read-only (not bound checked!)
         const data_t& operator[](index_t index) const override;
@@ -284,7 +194,6 @@
 
         /// change the vector being handled (rvalue version)
         void attach(std::shared_ptr<DataVector_t>&& data);
->>>>>>> 5993f2d3
     };
 
 } // namespace elsa