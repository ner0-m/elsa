#include "DataContainer.h"
#include "DataContainerFormatter.hpp"
<<<<<<< HEAD
=======
#include "FormatConfig.h"
>>>>>>> c0b8e4d2
#include "DataHandlerCPU.h"
#include "DataHandlerMapCPU.h"
#include "BlockDescriptor.h"
#include "RandomBlocksDescriptor.h"
#include "PartitionDescriptor.h"
#include "Error.h"
#include "TypeCasts.hpp"
#include "Assertions.h"

#include <utility>
#include <algorithm>

namespace elsa
{

    template <typename data_t>
    DataContainer<data_t>::DataContainer(const DataDescriptor& dataDescriptor,
                                         DataHandlerType handlerType)
        : _dataDescriptor{dataDescriptor.clone()},
          _dataHandler{createDataHandler(handlerType, _dataDescriptor->getNumberOfCoefficients())},
          _dataHandlerType{handlerType}
    {
    }

    template <typename data_t>
    DataContainer<data_t>::DataContainer(const DataDescriptor& dataDescriptor,
                                         const Eigen::Matrix<data_t, Eigen::Dynamic, 1>& data,
                                         DataHandlerType handlerType)
        : _dataDescriptor{dataDescriptor.clone()},
          _dataHandler{createDataHandler(handlerType, _dataDescriptor->getNumberOfCoefficients())},
          _dataHandlerType{handlerType}
    {
        if (_dataHandler->getSize() != data.size())
            throw InvalidArgumentError("DataContainer: initialization vector has invalid size");

        for (index_t i = 0; i < _dataHandler->getSize(); ++i)
            (*_dataHandler)[i] = data[i];
    }

    template <typename data_t>
    DataContainer<data_t>::DataContainer(const DataContainer<data_t>& other)
        : _dataDescriptor{other._dataDescriptor->clone()},
          _dataHandler{other._dataHandler->clone()},
          _dataHandlerType{other._dataHandlerType}
    {
    }

    template <typename data_t>
    DataContainer<data_t>& DataContainer<data_t>::operator=(const DataContainer<data_t>& other)
    {
        if (this != &other) {
            _dataDescriptor = other._dataDescriptor->clone();

            if (_dataHandler && canAssign(other._dataHandlerType)) {
                *_dataHandler = *other._dataHandler;
            } else {
                _dataHandler = other._dataHandler->clone();
                _dataHandlerType = other._dataHandlerType;
            }
        }

        return *this;
    }

    template <typename data_t>
    DataContainer<data_t>::DataContainer(DataContainer<data_t>&& other) noexcept
        : _dataDescriptor{std::move(other._dataDescriptor)},
          _dataHandler{std::move(other._dataHandler)},
          _dataHandlerType{std::move(other._dataHandlerType)}
    {
        // leave other in a valid state
        other._dataDescriptor = nullptr;
        other._dataHandler = nullptr;
    }

    template <typename data_t>
    DataContainer<data_t>& DataContainer<data_t>::operator=(DataContainer<data_t>&& other)
    {
        _dataDescriptor = std::move(other._dataDescriptor);

        if (_dataHandler && canAssign(other._dataHandlerType)) {
            *_dataHandler = std::move(*other._dataHandler);
        } else {
            _dataHandler = std::move(other._dataHandler);
            _dataHandlerType = std::move(other._dataHandlerType);
        }

        // leave other in a valid state
        other._dataDescriptor = nullptr;
        other._dataHandler = nullptr;

        return *this;
    }

    template <typename data_t>
    const DataDescriptor& DataContainer<data_t>::getDataDescriptor() const
    {
        return *_dataDescriptor;
    }

    template <typename data_t>
    index_t DataContainer<data_t>::getSize() const
    {
        return _dataHandler->getSize();
    }

    template <typename data_t>
    data_t& DataContainer<data_t>::operator[](index_t index)
    {
        ELSA_VERIFY(index >= 0);
        ELSA_VERIFY(index < getSize());

        return (*_dataHandler)[index];
    }

    template <typename data_t>
    const data_t& DataContainer<data_t>::operator[](index_t index) const
    {
        ELSA_VERIFY(index >= 0);
        ELSA_VERIFY(index < getSize());

        return static_cast<const DataHandler<data_t>&>(*_dataHandler)[index];
    }

    template <typename data_t>
    data_t DataContainer<data_t>::at(const IndexVector_t& coordinate) const
    {
        const auto arr = coordinate.array();
        if ((arr < 0).any()
            || (arr >= _dataDescriptor->getNumberOfCoefficientsPerDimension().array()).any()) {
            return 0;
        }

        return (*this)[_dataDescriptor->getIndexFromCoordinate(coordinate)];
    }

    template <typename data_t>
    data_t& DataContainer<data_t>::operator()(const IndexVector_t& coordinate)
    {
        // const auto arr = coordinate.array();
        // const auto shape = _dataDescriptor->getNumberOfCoefficientsPerDimension().array();
        // ELSA_VERIFY((arr >= 0).all());
        // ELSA_VERIFY((arr < shape).all());

        return (*this)[_dataDescriptor->getIndexFromCoordinate(coordinate)];
    }

    template <typename data_t>
    const data_t& DataContainer<data_t>::operator()(const IndexVector_t& coordinate) const
    {
        // const auto arr = coordinate.array();
        // const auto shape = _dataDescriptor->getNumberOfCoefficientsPerDimension().array();
        // ELSA_VERIFY((arr >= 0).all());
        // ELSA_VERIFY((arr < shape).all());

        return (*this)[_dataDescriptor->getIndexFromCoordinate(coordinate)];
    }

    template <typename data_t>
    data_t DataContainer<data_t>::dot(const DataContainer<data_t>& other) const
    {
        return _dataHandler->dot(*other._dataHandler);
    }

    template <typename data_t>
    GetFloatingPointType_t<data_t> DataContainer<data_t>::squaredL2Norm() const
    {
        return _dataHandler->squaredL2Norm();
    }

    template <typename data_t>
    GetFloatingPointType_t<data_t> DataContainer<data_t>::l2Norm() const
    {
        return _dataHandler->l2Norm();
    }

    template <typename data_t>
    index_t DataContainer<data_t>::l0PseudoNorm() const
    {
        return _dataHandler->l0PseudoNorm();
    }

    template <typename data_t>
    GetFloatingPointType_t<data_t> DataContainer<data_t>::l1Norm() const
    {
        return _dataHandler->l1Norm();
    }

    template <typename data_t>
    GetFloatingPointType_t<data_t> DataContainer<data_t>::lInfNorm() const
    {
        return _dataHandler->lInfNorm();
    }

    template <typename data_t>
    data_t DataContainer<data_t>::sum() const
    {
        return _dataHandler->sum();
    }

    template <typename data_t>
<<<<<<< HEAD
    void DataContainer<data_t>::fft() const
    {
        this->_dataHandler->fft(*this->_dataDescriptor);
    }

    template <typename data_t>
    void DataContainer<data_t>::ifft() const
    {
        this->_dataHandler->ifft(*this->_dataDescriptor);
=======
    data_t DataContainer<data_t>::minElement() const
    {
        return _dataHandler->minElement();
    }

    template <typename data_t>
    data_t DataContainer<data_t>::maxElement() const
    {
        return _dataHandler->maxElement();
    }

    template <typename data_t>
    void DataContainer<data_t>::fft(FFTNorm norm) const
    {
        this->_dataHandler->fft(*this->_dataDescriptor, norm);
    }

    template <typename data_t>
    void DataContainer<data_t>::ifft(FFTNorm norm) const
    {
        this->_dataHandler->ifft(*this->_dataDescriptor, norm);
>>>>>>> c0b8e4d2
    }

    template <typename data_t>
    DataContainer<data_t>& DataContainer<data_t>::operator+=(const DataContainer<data_t>& dc)
    {
        *_dataHandler += *dc._dataHandler;
        return *this;
    }

    template <typename data_t>
    DataContainer<data_t>& DataContainer<data_t>::operator-=(const DataContainer<data_t>& dc)
    {
        *_dataHandler -= *dc._dataHandler;
        return *this;
    }

    template <typename data_t>
    DataContainer<data_t>& DataContainer<data_t>::operator*=(const DataContainer<data_t>& dc)
    {
        *_dataHandler *= *dc._dataHandler;
        return *this;
    }

    template <typename data_t>
    DataContainer<data_t>& DataContainer<data_t>::operator/=(const DataContainer<data_t>& dc)
    {
        *_dataHandler /= *dc._dataHandler;
        return *this;
    }

    template <typename data_t>
    DataContainer<data_t>& DataContainer<data_t>::operator+=(data_t scalar)
    {
        *_dataHandler += scalar;
        return *this;
    }

    template <typename data_t>
    DataContainer<data_t>& DataContainer<data_t>::operator-=(data_t scalar)
    {
        *_dataHandler -= scalar;
        return *this;
    }

    template <typename data_t>
    DataContainer<data_t>& DataContainer<data_t>::operator*=(data_t scalar)
    {
        *_dataHandler *= scalar;
        return *this;
    }

    template <typename data_t>
    DataContainer<data_t>& DataContainer<data_t>::operator/=(data_t scalar)
    {
        *_dataHandler /= scalar;
        return *this;
    }

    template <typename data_t>
    DataContainer<data_t>& DataContainer<data_t>::operator=(data_t scalar)
    {
        *_dataHandler = scalar;
        return *this;
    }

    template <typename data_t>
    template <typename... Args>
    std::unique_ptr<DataHandler<data_t>>
        DataContainer<data_t>::createDataHandler(DataHandlerType handlerType, Args&&... args)
    {
        switch (handlerType) {
            case DataHandlerType::CPU:
                return std::make_unique<DataHandlerCPU<data_t>>(std::forward<Args>(args)...);
            case DataHandlerType::MAP_CPU:
                return std::make_unique<DataHandlerCPU<data_t>>(std::forward<Args>(args)...);
#ifdef ELSA_CUDA_VECTOR
            case DataHandlerType::GPU:
                return std::make_unique<DataHandlerGPU<data_t>>(std::forward<Args>(args)...);
            case DataHandlerType::MAP_GPU:
                return std::make_unique<DataHandlerGPU<data_t>>(std::forward<Args>(args)...);
#endif
            default:
                throw InvalidArgumentError("DataContainer: unknown handler type");
        }
    }

    template <typename data_t>
    DataContainer<data_t>::DataContainer(const DataDescriptor& dataDescriptor,
                                         std::unique_ptr<DataHandler<data_t>> dataHandler,
                                         DataHandlerType dataType)
        : _dataDescriptor{dataDescriptor.clone()},
          _dataHandler{std::move(dataHandler)},
          _dataHandlerType{dataType}
    {
    }

    template <typename data_t>
    bool DataContainer<data_t>::operator==(const DataContainer<data_t>& other) const
    {
        if (*_dataDescriptor != *other._dataDescriptor)
            return false;

        if (*_dataHandler != *other._dataHandler)
            return false;

        return true;
    }

    template <typename data_t>
    bool DataContainer<data_t>::operator!=(const DataContainer<data_t>& other) const
    {
        return !(*this == other);
    }

    template <typename data_t>
    DataContainer<data_t> DataContainer<data_t>::getBlock(index_t i)
    {
        const auto blockDesc = downcast_safe<BlockDescriptor>(_dataDescriptor.get());
        if (!blockDesc)
            throw LogicError("DataContainer: cannot get block from not-blocked container");

        if (i >= blockDesc->getNumberOfBlocks() || i < 0)
            throw InvalidArgumentError("DataContainer: block index out of bounds");

        index_t startIndex = blockDesc->getOffsetOfBlock(i);
        const auto& ithDesc = blockDesc->getDescriptorOfBlock(i);
        index_t blockSize = ithDesc.getNumberOfCoefficients();

        DataHandlerType newHandlerType = (_dataHandlerType == DataHandlerType::CPU
                                          || _dataHandlerType == DataHandlerType::MAP_CPU)
                                             ? DataHandlerType::MAP_CPU
                                             : DataHandlerType::MAP_GPU;

        return DataContainer<data_t>{ithDesc, _dataHandler->getBlock(startIndex, blockSize),
                                     newHandlerType};
    }

    template <typename data_t>
    const DataContainer<data_t> DataContainer<data_t>::getBlock(index_t i) const
    {
        const auto blockDesc = downcast_safe<BlockDescriptor>(_dataDescriptor.get());
        if (!blockDesc)
            throw LogicError("DataContainer: cannot get block from not-blocked container");

        if (i >= blockDesc->getNumberOfBlocks() || i < 0)
            throw InvalidArgumentError("DataContainer: block index out of bounds");

        index_t startIndex = blockDesc->getOffsetOfBlock(i);
        const auto& ithDesc = blockDesc->getDescriptorOfBlock(i);
        index_t blockSize = ithDesc.getNumberOfCoefficients();

        DataHandlerType newHandlerType = (_dataHandlerType == DataHandlerType::CPU
                                          || _dataHandlerType == DataHandlerType::MAP_CPU)
                                             ? DataHandlerType::MAP_CPU
                                             : DataHandlerType::MAP_GPU;

        // getBlock() returns a pointer to non-const DH, but that's fine as it gets wrapped in a
        // constant container
        return DataContainer<data_t>{ithDesc, _dataHandler->getBlock(startIndex, blockSize),
                                     newHandlerType};
    }

    template <typename data_t>
    DataContainer<data_t> DataContainer<data_t>::viewAs(const DataDescriptor& dataDescriptor)
    {
        if (dataDescriptor.getNumberOfCoefficients() != getSize())
            throw InvalidArgumentError("DataContainer: view must have same size as container");

        DataHandlerType newHandlerType = (_dataHandlerType == DataHandlerType::CPU
                                          || _dataHandlerType == DataHandlerType::MAP_CPU)
                                             ? DataHandlerType::MAP_CPU
                                             : DataHandlerType::MAP_GPU;

        return DataContainer<data_t>{dataDescriptor, _dataHandler->getBlock(0, getSize()),
                                     newHandlerType};
    }

    template <typename data_t>
    const DataContainer<data_t>
        DataContainer<data_t>::viewAs(const DataDescriptor& dataDescriptor) const
    {
        if (dataDescriptor.getNumberOfCoefficients() != getSize())
            throw InvalidArgumentError("DataContainer: view must have same size as container");

        DataHandlerType newHandlerType = (_dataHandlerType == DataHandlerType::CPU
                                          || _dataHandlerType == DataHandlerType::MAP_CPU)
                                             ? DataHandlerType::MAP_CPU
                                             : DataHandlerType::MAP_GPU;

        // getBlock() returns a pointer to non-const DH, but that's fine as it gets wrapped in a
        // constant container
        return DataContainer<data_t>{dataDescriptor, _dataHandler->getBlock(0, getSize()),
                                     newHandlerType};
    }

    template <typename data_t>
    const DataContainer<data_t> DataContainer<data_t>::slice(index_t i) const
    {
        auto& desc = getDataDescriptor();
        auto dim = desc.getNumberOfDimensions();
        auto sizeOfLastDim = desc.getNumberOfCoefficientsPerDimension()[dim - 1];

        if (i >= sizeOfLastDim) {
            throw LogicError("Trying to access out of bound slice");
        }

        if (sizeOfLastDim == 1) {
            return *this;
        }

        auto sliceDesc = PartitionDescriptor(desc, sizeOfLastDim);

        // Now set the slice
        return viewAs(sliceDesc).getBlock(i);
    }

    template <typename data_t>
    DataContainer<data_t> DataContainer<data_t>::slice(index_t i)
    {
        auto& desc = getDataDescriptor();
        auto dim = desc.getNumberOfDimensions();
        auto sizeOfLastDim = desc.getNumberOfCoefficientsPerDimension()[dim - 1];

        if (i >= sizeOfLastDim) {
            throw LogicError("Trying to access out of bound slice");
        }

        if (sizeOfLastDim == 1) {
            return *this;
        }

        auto sliceDesc = PartitionDescriptor(desc, sizeOfLastDim);

        // Now set the slice
        return viewAs(sliceDesc).getBlock(i);
    }

    template <typename data_t>
    typename DataContainer<data_t>::iterator DataContainer<data_t>::begin()
    {
        return iterator(&(*this)[0]);
    }

    template <typename data_t>
    typename DataContainer<data_t>::const_iterator DataContainer<data_t>::begin() const
    {
        return cbegin();
    }

    template <typename data_t>
    typename DataContainer<data_t>::const_iterator DataContainer<data_t>::cbegin() const
    {
        return const_iterator(&(*this)[0]);
    }

    template <typename data_t>
    typename DataContainer<data_t>::iterator DataContainer<data_t>::end()
    {
        return iterator(&(*this)[0] + getSize());
    }

    template <typename data_t>
    typename DataContainer<data_t>::const_iterator DataContainer<data_t>::end() const
    {
        return cend();
    }

    template <typename data_t>
    typename DataContainer<data_t>::const_iterator DataContainer<data_t>::cend() const
    {
        return const_iterator(&(*this)[0] + getSize());
    }

    template <typename data_t>
    typename DataContainer<data_t>::reverse_iterator DataContainer<data_t>::rbegin()
    {
        return reverse_iterator(end());
    }

    template <typename data_t>
    typename DataContainer<data_t>::const_reverse_iterator DataContainer<data_t>::rbegin() const
    {
        return crbegin();
    }

    template <typename data_t>
    typename DataContainer<data_t>::const_reverse_iterator DataContainer<data_t>::crbegin() const
    {
        return const_reverse_iterator(cend());
    }

    template <typename data_t>
    typename DataContainer<data_t>::reverse_iterator DataContainer<data_t>::rend()
    {
        return reverse_iterator(begin());
    }

    template <typename data_t>
    typename DataContainer<data_t>::const_reverse_iterator DataContainer<data_t>::rend() const
    {
        return crend();
    }

    template <typename data_t>
    typename DataContainer<data_t>::const_reverse_iterator DataContainer<data_t>::crend() const
    {
        return const_reverse_iterator(cbegin());
    }

    template <typename data_t>
    DataHandlerType DataContainer<data_t>::getDataHandlerType() const
    {
        return _dataHandlerType;
    }

    template <typename data_t>
<<<<<<< HEAD
    void DataContainer<data_t>::format(std::ostream& os) const
    {
        DataContainerFormatter<data_t> fmt;
=======
    void DataContainer<data_t>::format(std::ostream& os, format_config cfg) const
    {
        DataContainerFormatter<data_t> fmt{cfg};
>>>>>>> c0b8e4d2
        fmt.format(os, *this);
    }

    template <typename data_t>
    DataContainer<data_t> DataContainer<data_t>::loadToCPU()
    {
        if (_dataHandlerType == DataHandlerType::CPU
            || _dataHandlerType == DataHandlerType::MAP_CPU) {
            throw LogicError(
                "DataContainer: cannot load data to CPU with already CPU based container");
        }

        DataContainer<data_t> dcCPU(*_dataDescriptor, DataHandlerType::CPU);

        for (index_t i = 0; i < getSize(); i++) {
            dcCPU[i] = this->operator[](i);
        }

        return dcCPU;
    }

    template <typename data_t>
    DataContainer<data_t> DataContainer<data_t>::loadToGPU()
    {
        if (_dataHandlerType == DataHandlerType::GPU
            || _dataHandlerType == DataHandlerType::MAP_GPU) {
            throw LogicError(
                "DataContainer: cannot load data to GPU with already GPU based container");
        }

        DataContainer<data_t> dcGPU(*_dataDescriptor, DataHandlerType::GPU);

        for (index_t i = 0; i < getSize(); i++) {
            dcGPU[i] = this->operator[](i);
        }

        return dcGPU;
    }

    template <typename data_t>
    bool DataContainer<data_t>::canAssign(DataHandlerType handlerType)
    {
        if (_dataHandlerType == DataHandlerType::CPU
            || _dataHandlerType == DataHandlerType::MAP_CPU) {
            switch (handlerType) {
                case DataHandlerType::CPU:
                    return true;
                    break;
                case DataHandlerType::MAP_CPU:
                    return true;
                    break;
                default:
                    return false;
            }
        } else {
            switch (handlerType) {
                case DataHandlerType::GPU:
                    return true;
                    break;
                case DataHandlerType::MAP_GPU:
                    return true;
                    break;
                default:
                    return false;
            }
        }
    }

    template <typename data_t>
    DataContainer<data_t> clip(DataContainer<data_t> dc, data_t min, data_t max)
    {
        std::transform(dc.begin(), dc.end(), dc.begin(), [&](auto x) {
            if (x < min) {
                return min;
            } else if (x > max) {
                return max;
            } else {
                return x;
            }
        });

        return dc;
    }

    template <typename data_t>
    DataContainer<data_t> concatenate(const DataContainer<data_t>& dc1,
                                      const DataContainer<data_t>& dc2)
    {
        auto desc1 = dc1.getDataDescriptor().clone();
        auto desc2 = dc2.getDataDescriptor().clone();

        if (desc1->getNumberOfDimensions() != desc2->getNumberOfDimensions()) {
            throw LogicError("Can't concatenate two DataContainers with different dimension");
        }

        std::vector<std::unique_ptr<DataDescriptor>> descriptors;
        descriptors.reserve(2);
        descriptors.push_back(std::move(desc1));
        descriptors.push_back(std::move(desc2));

        auto blockDesc = RandomBlocksDescriptor(descriptors);
        auto concatenated = DataContainer<data_t>(blockDesc);

        concatenated.getBlock(0) = dc1;
        concatenated.getBlock(1) = dc2;
        return concatenated;
    }

    template <typename data_t>
    DataContainer<data_t> fftShift2D(DataContainer<data_t> dc)
    {
        assert(dc.getDataDescriptor().getNumberOfDimensions() == 2
               && "DataContainer::fftShift2D: currently only supporting 2D signals");

        const DataDescriptor& dataDescriptor = dc.getDataDescriptor();
        IndexVector_t numOfCoeffsPerDim = dataDescriptor.getNumberOfCoefficientsPerDimension();
        index_t m = numOfCoeffsPerDim[0];
        index_t n = numOfCoeffsPerDim[1];

        index_t firstShift = m / 2;
        index_t secondShift = n / 2;

        DataContainer<data_t> copyDC(dataDescriptor);

        for (index_t i = 0; i < m; ++i) {
            for (index_t j = 0; j < n; ++j) {
                copyDC((i + firstShift) % m, (j + secondShift) % n) = dc(i, j);
            }
        }

        return copyDC;
    }

    template <typename data_t>
    DataContainer<data_t> ifftShift2D(DataContainer<data_t> dc)
    {
        assert(dc.getDataDescriptor().getNumberOfDimensions() == 2
               && "DataContainer::ifftShift2D: currently only supporting 2D signals");

        const DataDescriptor& dataDescriptor = dc.getDataDescriptor();
        IndexVector_t numOfCoeffsPerDim = dataDescriptor.getNumberOfCoefficientsPerDimension();
        index_t m = numOfCoeffsPerDim[0];
        index_t n = numOfCoeffsPerDim[1];

        index_t firstShift = -m / 2;
        index_t secondShift = -n / 2;

        DataContainer<data_t> copyDC(dataDescriptor);

        for (index_t i = 0; i < m; ++i) {
            for (index_t j = 0; j < n; ++j) {
                index_t leftIndex = (((i + firstShift) % m) + m) % m;
                index_t rightIndex = (((j + secondShift) % n) + n) % n;
                copyDC(leftIndex, rightIndex) = dc(i, j);
            }
        }

        return copyDC;
    }

    // ------------------------------------------
    // explicit template instantiation
    template class DataContainer<float>;
    template class DataContainer<complex<float>>;
    template class DataContainer<double>;
    template class DataContainer<complex<double>>;
    template class DataContainer<index_t>;

    template DataContainer<float> clip<float>(DataContainer<float> dc, float min, float max);
    template DataContainer<double> clip<double>(DataContainer<double> dc, double min, double max);

    template DataContainer<float> concatenate<float>(const DataContainer<float>&,
                                                     const DataContainer<float>&);
    template DataContainer<double> concatenate<double>(const DataContainer<double>&,
                                                       const DataContainer<double>&);
    template DataContainer<complex<float>>
        concatenate<complex<float>>(const DataContainer<complex<float>>&,
                                    const DataContainer<complex<float>>&);
    template DataContainer<complex<double>>
        concatenate<complex<double>>(const DataContainer<complex<double>>&,
                                     const DataContainer<complex<double>>&);

    template DataContainer<float> fftShift2D<float>(DataContainer<float>);
    template DataContainer<complex<float>>
        fftShift2D<complex<float>>(DataContainer<complex<float>>);
    template DataContainer<double> fftShift2D<double>(DataContainer<double>);
    template DataContainer<complex<double>>
        fftShift2D<complex<double>>(DataContainer<complex<double>>);

    template DataContainer<float> ifftShift2D<float>(DataContainer<float>);
    template DataContainer<complex<float>>
        ifftShift2D<complex<float>>(DataContainer<complex<float>>);
    template DataContainer<double> ifftShift2D<double>(DataContainer<double>);
    template DataContainer<complex<double>>
        ifftShift2D<complex<double>>(DataContainer<complex<double>>);

} // namespace elsa<|MERGE_RESOLUTION|>--- conflicted
+++ resolved
@@ -1,9 +1,6 @@
 #include "DataContainer.h"
 #include "DataContainerFormatter.hpp"
-<<<<<<< HEAD
-=======
 #include "FormatConfig.h"
->>>>>>> c0b8e4d2
 #include "DataHandlerCPU.h"
 #include "DataHandlerMapCPU.h"
 #include "BlockDescriptor.h"
@@ -205,17 +202,6 @@
     }
 
     template <typename data_t>
-<<<<<<< HEAD
-    void DataContainer<data_t>::fft() const
-    {
-        this->_dataHandler->fft(*this->_dataDescriptor);
-    }
-
-    template <typename data_t>
-    void DataContainer<data_t>::ifft() const
-    {
-        this->_dataHandler->ifft(*this->_dataDescriptor);
-=======
     data_t DataContainer<data_t>::minElement() const
     {
         return _dataHandler->minElement();
@@ -237,7 +223,6 @@
     void DataContainer<data_t>::ifft(FFTNorm norm) const
     {
         this->_dataHandler->ifft(*this->_dataDescriptor, norm);
->>>>>>> c0b8e4d2
     }
 
     template <typename data_t>
@@ -554,15 +539,9 @@
     }
 
     template <typename data_t>
-<<<<<<< HEAD
-    void DataContainer<data_t>::format(std::ostream& os) const
-    {
-        DataContainerFormatter<data_t> fmt;
-=======
     void DataContainer<data_t>::format(std::ostream& os, format_config cfg) const
     {
         DataContainerFormatter<data_t> fmt{cfg};
->>>>>>> c0b8e4d2
         fmt.format(os, *this);
     }
 
