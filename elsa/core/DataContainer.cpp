--- conflicted
+++ resolved
@@ -1,9 +1,6 @@
 #include "DataContainer.h"
 #include "DataContainerFormatter.hpp"
-<<<<<<< HEAD
-=======
 #include "FormatConfig.h"
->>>>>>> 0fa4cc78
 #include "DataHandlerCPU.h"
 #include "DataHandlerMapCPU.h"
 #include "BlockDescriptor.h"
@@ -176,17 +173,6 @@
     }
 
     template <typename data_t>
-<<<<<<< HEAD
-    void DataContainer<data_t>::fft() const
-    {
-        this->_dataHandler->fft(*this->_dataDescriptor);
-    }
-
-    template <typename data_t>
-    void DataContainer<data_t>::ifft() const
-    {
-        this->_dataHandler->ifft(*this->_dataDescriptor);
-=======
     data_t DataContainer<data_t>::minElement() const
     {
         return _dataHandler->minElement();
@@ -208,7 +194,6 @@
     void DataContainer<data_t>::ifft(FFTNorm norm) const
     {
         this->_dataHandler->ifft(*this->_dataDescriptor, norm);
->>>>>>> 0fa4cc78
     }
 
     template <typename data_t>
@@ -525,15 +510,9 @@
     }
 
     template <typename data_t>
-<<<<<<< HEAD
-    void DataContainer<data_t>::format(std::ostream& os) const
-    {
-        DataContainerFormatter<data_t> fmt;
-=======
     void DataContainer<data_t>::format(std::ostream& os, format_config cfg) const
     {
         DataContainerFormatter<data_t> fmt{cfg};
->>>>>>> 0fa4cc78
         fmt.format(os, *this);
     }
 
