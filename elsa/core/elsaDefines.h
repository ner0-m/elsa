--- conflicted
+++ resolved
@@ -82,25 +82,6 @@
     template <typename T>
     constexpr bool isComplex = std::is_same<RemoveCvRef_t<T>, std::complex<float>>::value
                                || std::is_same<RemoveCvRef_t<T>, std::complex<double>>::value;
-<<<<<<< HEAD
-
-    /**
-     * Helper function to be used as failure case with constexpr-ifs:
-     *
-     * if constexpr (bla) {
-     *     ...
-     * }
-     * else {
-     *     match_failure();
-     * }
-     */
-    template <bool nope = false>
-    void branch_match_failure()
-    {
-        static_assert(nope, "no static branch match found");
-    }
-=======
->>>>>>> 11663fc9
 } // namespace elsa
 
 /*
@@ -109,11 +90,7 @@
  *
  * btw, this implementation was taken from the Linux kernel.
  */
-<<<<<<< HEAD
-#if defined(__GNUC__)
-=======
 #if defined(__GNUC__) || defined(__clang__)
->>>>>>> 11663fc9
 #define likely(x) __builtin_expect(!!(x), 1)
 #define unlikely(x) __builtin_expect(!!(x), 0)
 #else
