#pragma once

#include <complex>
#include <cstddef>
#include <Eigen/Core>
#include <type_traits>

namespace elsa
{
    using real_t = float;                   ///< global type for real numbers
    using complex_t = std::complex<real_t>; ///< global type for complex numbers
    using index_t = std::ptrdiff_t;         ///< global type for indices

    /// global type for vectors of real numbers
    using RealVector_t = Eigen::Matrix<real_t, Eigen::Dynamic, 1>;

    /// global type for vectors of complex numbers
    using ComplexVector_t = Eigen::Matrix<complex_t, Eigen::Dynamic, 1>;

    /// global type for vectors of indices
    using IndexVector_t = Eigen::Matrix<index_t, Eigen::Dynamic, 1>;

    /// global type for vectors of booleans
    using BooleanVector_t = Eigen::Matrix<bool, Eigen::Dynamic, 1>;

    /// global type for vectors of data_t
    template <typename data_t>
    using Vector_t = Eigen::Matrix<data_t, Eigen::Dynamic, 1>;

    /// global type for matrices of real numbers
    using RealMatrix_t = Eigen::Matrix<real_t, Eigen::Dynamic, Eigen::Dynamic>;

    /// template global constexpr for the number pi
    template <typename T>
    constexpr auto pi = static_cast<T>(3.14159265358979323846);

    /// global constexpr for the number pi
    constexpr auto pi_t = pi<real_t>;

    /// type of the DataHandler used to store the actual data
    enum class DataHandlerType {
        CPU,     ///< data is stored as an Eigen::Matrix in CPU main memory
        MAP_CPU, ///< data is not explicitly stored, but using an Eigen::Map to refer to other
        GPU,     ///< data is stored as an raw array in the GPU memory
        MAP_GPU  ///< data is not explicitley stored but mapped through a pointer
    };

#ifdef ELSA_CUDA_VECTOR
    constexpr DataHandlerType defaultHandlerType = DataHandlerType::GPU;
#else
    constexpr DataHandlerType defaultHandlerType = DataHandlerType::CPU;
#endif

    /// base case for deducing floating point type of std::complex
    template <typename T>
    struct GetFloatingPointType {
        using type = T;
    };

    /// partial specialization to derive correct floating point type
    template <typename T>
    struct GetFloatingPointType<std::complex<T>> {
        using type = T;
    };

    /// helper typedef to facilitate usage
    template <typename T>
    using GetFloatingPointType_t = typename GetFloatingPointType<T>::type;

    /// Remove cv qualifiers as well as reference of given type
    // TODO: Replace with std::remove_cv_ref_t when C++20 available
    template <typename T>
    struct RemoveCvRef {
        using type = std::remove_cv_t<std::remove_reference_t<T>>;
    };

    /// Helper to make type available
    template <class T>
    using RemoveCvRef_t = typename RemoveCvRef<T>::type;

    /// Predicate to check if of complex type
    template <typename T>
    constexpr bool isComplex = std::is_same<RemoveCvRef_t<T>, std::complex<float>>::value
                               || std::is_same<RemoveCvRef_t<T>, std::complex<double>>::value;
<<<<<<< HEAD

    /**
     * Helper function to be used as failure case with constexpr-ifs:
     *
     * if constexpr (bla) {
     *     ...
     * }
     * else {
     *     match_failure();
     * }
     */
    template <bool nope = false>
    void branch_match_failure() {
        static_assert(nope, "no static branch match found");
    }
} // namespace elsa
=======
} // namespace elsa

/*
 * Branch prediction tuning.
 * the expression is expected to be true (=likely) or false (=unlikely).
 *
 * btw, this implementation was taken from the Linux kernel.
 */
#if defined(__GNUC__)
#define likely(x) __builtin_expect(!!(x), 1)
#define unlikely(x) __builtin_expect(!!(x), 0)
#else
#define likely(x) (x)
#define unlikely(x) (x)
#endif
>>>>>>> 4e5e9d0a
<|MERGE_RESOLUTION|>--- conflicted
+++ resolved
@@ -82,7 +82,6 @@
     template <typename T>
     constexpr bool isComplex = std::is_same<RemoveCvRef_t<T>, std::complex<float>>::value
                                || std::is_same<RemoveCvRef_t<T>, std::complex<double>>::value;
-<<<<<<< HEAD
 
     /**
      * Helper function to be used as failure case with constexpr-ifs:
@@ -99,8 +98,6 @@
         static_assert(nope, "no static branch match found");
     }
 } // namespace elsa
-=======
-} // namespace elsa
 
 /*
  * Branch prediction tuning.
@@ -114,5 +111,4 @@
 #else
 #define likely(x) (x)
 #define unlikely(x) (x)
-#endif
->>>>>>> 4e5e9d0a
+#endif