# list all the headers of the module
set(MODULE_HEADERS
    Solver.h
    GradientDescent.h
    PGD.h
    APGD.h
    CGNE.h
    CGLS.h
    CGNL.h
    FGM.h
    OGM.h
    ADMML2.h
    SQS.h
    OrthogonalMatchingPursuit.h
    LandweberIteration.h
    Landweber.h
    SIRT.h
<<<<<<< HEAD
    CGNL.h
=======
    AB_GMRES.h
    BA_GMRES.h
    PowerIterations.h
    RegularizedInversion.h
    LinearizedADMM.h
>>>>>>> 7f2a9e4f
)

# list all the code files of the module
set(MODULE_SOURCES
    Solver.cpp
    GradientDescent.cpp
    PGD.cpp
    APGD.cpp
    CGNE.cpp
    CGLS.cpp
    CGNL.cpp
    FGM.cpp
    OGM.cpp
    ADMML2.cpp
    SQS.cpp
    OrthogonalMatchingPursuit.cpp
    LandweberIteration.cpp
    Landweber.cpp
    SIRT.cpp
    AB_GMRES.cpp
    BA_GMRES.cpp
    PowerIterations.cpp
    RegularizedInversion.cpp
    LinearizedADMM.cpp
)

list(
    APPEND
    MODULE_PUBLIC_DEPS
    elsa_core
    elsa_logging
    elsa_proximal_operators
    elsa_operators
    elsa_functionals
)
list(APPEND MODULE_PRIVATE_DEPS)

ADD_ELSA_MODULE(
    solvers "${MODULE_HEADERS}" "${MODULE_SOURCES}" INSTALL_DIR PUBLIC_DEPS ${MODULE_PUBLIC_DEPS}
    PRIVATE_DEPS ${MODULE_PRIVATE_DEPS}
)

write_module_config(
    ${ELSA_MODULE_NAME}
    DEPENDENCIES
    elsa_core
    elsa_logging
    elsa_proximal_operators
    elsa_operators
    elsa_functionals
)<|MERGE_RESOLUTION|>--- conflicted
+++ resolved
@@ -15,15 +15,11 @@
     LandweberIteration.h
     Landweber.h
     SIRT.h
-<<<<<<< HEAD
-    CGNL.h
-=======
     AB_GMRES.h
     BA_GMRES.h
     PowerIterations.h
     RegularizedInversion.h
     LinearizedADMM.h
->>>>>>> 7f2a9e4f
 )
 
 # list all the code files of the module
