--- conflicted
+++ resolved
@@ -15,11 +15,7 @@
     }
 
     template <typename data_t>
-<<<<<<< HEAD
-    DataContainer<data_t>& GradientDescent<data_t>::solveImpl(index_t iterations, std::function<bool(int,DataContainer<data_t>&)> trackOutput)
-=======
     DataContainer<data_t>& GradientDescent<data_t>::solveImpl(index_t iterations)
->>>>>>> 5993f2d3
     {
         if (iterations == 0)
             iterations = _defaultIterations;
@@ -31,10 +27,6 @@
             auto gradient = _problem->getGradient();
             gradient *= _stepSize;
             x -= gradient;
-            
-            if(trackOutput != NULL)
-                if(trackOutput(i,getCurrentSolution()))
-                    return getCurrentSolution();
         }
 
         return getCurrentSolution();
