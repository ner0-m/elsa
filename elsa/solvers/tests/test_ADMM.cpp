--- conflicted
+++ resolved
@@ -13,12 +13,7 @@
 #include "SoftThresholding.h"
 #include "HardThresholding.h"
 #include "FISTA.h"
-<<<<<<< HEAD
-#include "Logger.h"
-#include "VolumeDescriptor.h"
-=======
 #include "Identity.h"
->>>>>>> 00e13f61
 #include "PartitionDescriptor.h"
 
 #include <testHelpers.h>
@@ -58,12 +53,8 @@
 
             SplittingProblem<TestType> splittingProblem(wlsProb.getDataTerm(), regTerm, constraint);
 
-<<<<<<< HEAD
-            ADMM<CG, SoftThresholding, TestType> admm(splittingProblem);
-=======
             ADMM<CG, SoftThresholding, TestType> admm(splittingProblem, 5, 1e-5f, 1e-5f, true,
                                                       false);
->>>>>>> 00e13f61
 
             LASSOProblem<TestType> lassoProb(wlsProb, regTerm);
             FISTA<TestType> fista(lassoProb);
@@ -81,12 +72,8 @@
 
             SplittingProblem<TestType> splittingProblem(wlsProb.getDataTerm(), regTerm, constraint);
 
-<<<<<<< HEAD
-            ADMM<CG, HardThresholding, TestType> admm(splittingProblem);
-=======
             ADMM<CG, HardThresholding, TestType> admm(splittingProblem, 5, 1e-5f, 1e-5f, true,
                                                       false);
->>>>>>> 00e13f61
 
             THEN("the solution doesn't throw, is not nan and is approximate to the b vector")
             {
@@ -105,41 +92,11 @@
 
     GIVEN("some problems and a constraint")
     {
-<<<<<<< HEAD
-        index_t n = 128;
-=======
         index_t n = 32;
->>>>>>> 00e13f61
         IndexVector_t size(2);
         size << n, n;
         VolumeDescriptor volDescr(size);
 
-<<<<<<< HEAD
-        // random number
-        real_t rho1 = 1 / 2;
-        real_t rho2 = 1;
-
-        /// AT = (ρ_1*SH^T, ρ_2*I_n^2 ) ∈ R ^ n^2 × (L+1)n^2
-        ShearletTransform<TestType, TestType> shearletTransform(size);
-        index_t layers = shearletTransform.getNumOfLayers();
-
-        IndexVector_t slicesInBlock(2);
-        slicesInBlock << layers, 1;
-
-        std::vector<std::unique_ptr<LinearOperator<TestType>>> opsOfA(0);
-        Scaling<TestType> scaling(VolumeDescriptor{{n, n}}, rho2);
-        opsOfA.push_back(shearletTransform.clone()); // TODO mult. with rho1 later on
-        opsOfA.push_back(scaling.clone());
-        BlockLinearOperator<TestType> A{
-            VolumeDescriptor{{n, n}},
-            PartitionDescriptor{VolumeDescriptor{{n, n, layers + 1}}, slicesInBlock}, opsOfA,
-            BlockLinearOperator<TestType>::BlockType::ROW};
-
-        /// B = diag(−ρ_1*1_Ln^2 , −ρ_2*1_n^2) ∈ R ^ (L+1)n^2 × (L+1)n^2
-        DataContainer<TestType> factorsOfB(VolumeDescriptor{n, n, layers + 1});
-        for (int ind = 0; ind < factorsOfB.getSize(); ++ind) {
-            if (ind < (n * n * layers)) {
-=======
         Vector_t<TestType> bVec(volDescr.getNumberOfCoefficients());
         bVec.setRandom();
         DataContainer<TestType> dcB(volDescr, bVec);
@@ -171,43 +128,11 @@
         //        factorsOfB.slice(numOfLayers) = -1 * rho2;
         for (int ind = 0; ind < factorsOfB.getSize(); ++ind) {
             if (ind < (n * n * numOfLayers)) {
->>>>>>> 00e13f61
                 factorsOfB[ind] = -1 * rho1;
             } else {
                 factorsOfB[ind] = -1 * rho2;
             }
         }
-<<<<<<< HEAD
-        Scaling<TestType> B(VolumeDescriptor{{n, n, layers + 1}}, factorsOfB);
-
-        DataContainer<TestType> dCC(VolumeDescriptor{{n, n, layers + 1}});
-        dCC = 0;
-
-        Constraint<TestType> constraint(A, B, dCC);
-
-        WHEN("setting up ADMM to solve a problem")
-        {
-            Vector_t<TestType> bVec(VolumeDescriptor{n * n}.getNumberOfCoefficients());
-            bVec.setRandom();
-            DataContainer<TestType> dcB(VolumeDescriptor{n * n}, bVec);
-
-            Identity<TestType> idOp(VolumeDescriptor{n, n});
-
-            WLSProblem<TestType> wlsProb(idOp, dcB);
-
-            DataContainer<TestType> ones(VolumeDescriptor{{n, n, layers}});
-            ones = 1;
-            WeightedL1Norm<TestType> weightedL1Norm(LinearResidual<TestType>{shearletTransform},
-                                                    ones);
-            RegularizationTerm<TestType> wL1NormRegTerm(1, weightedL1Norm);
-
-            Indicator<TestType> indicator(VolumeDescriptor{{n, n}});
-            RegularizationTerm<TestType> indicRegTerm(1, indicator);
-
-            SplittingProblem<TestType> splittingProblem(
-                wlsProb.getDataTerm(), std::vector{wL1NormRegTerm, indicRegTerm}, constraint);
-
-=======
         Scaling<TestType> B(numOfLayersPlusOneDescriptor, factorsOfB);
 
         DataContainer<TestType> c(numOfLayersPlusOneDescriptor);
@@ -229,17 +154,12 @@
 
         WHEN("setting up ADMM to solve a problem")
         {
->>>>>>> 00e13f61
             ADMM<CG, SoftThresholding, TestType> admm(splittingProblem, true);
 
             THEN("the solution doesn't throw, is not nan, and is approximate to the bvector")
             {
                 REQUIRE_NOTHROW(admm.solve(1));
                 REQUIRE_UNARY(!std::isnan(admm.solve(2).squaredL2Norm()));
-<<<<<<< HEAD
-                // REQUIRE_UNARY(isApprox(admm.solve(20), dcB));
-=======
->>>>>>> 00e13f61
             }
         }
     }
