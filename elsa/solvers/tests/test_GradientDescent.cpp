--- conflicted
+++ resolved
@@ -38,11 +38,7 @@
 
         WHEN("setting up a gd solver")
         {
-<<<<<<< HEAD
-            GradientDescent solver(prob, 0.1);
-=======
             GradientDescent solver(prob, 0.1f);
->>>>>>> 5993f2d3
 
             THEN("the clone works correctly")
             {
