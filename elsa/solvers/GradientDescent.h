#pragma once

#include "Solver.h"

namespace elsa
{
    /**
     * \brief Class representing a simple gradient descent solver with a fixed, given step size.
     *
     * \author Tobias Lasser - initial code
     *
     * \tparam data_t data type for the domain and range of the problem, defaulting to real_t
     *
     * This class implements a simple gradient descent iterative solver with a fixed, given step
     * size. No particular stopping rule is currently implemented (only a fixed number of
     * iterations, default to 100).
     */
    template <typename data_t = real_t>
    class GradientDescent : public Solver<data_t>
    {
    public:
        /**
         * \brief Constructor for gradient descent, accepting a problem and a fixed step size
         *
         * \param[in] problem the problem that is supposed to be solved
         * \param[in] stepSize the fixed step size to be used while solving
         */
        GradientDescent(const Problem<data_t>& problem, real_t stepSize);

        /// make copy constructor deletion explicit
        GradientDescent(const GradientDescent<data_t>&) = delete;

        /// default destructor
        ~GradientDescent() override = default;

    private:
        /// the step size
        real_t _stepSize;

        /// the default number of iterations
        const index_t _defaultIterations{100};

        /// lift the base class method getCurrentSolution
        using Solver<data_t>::getCurrentSolution;

        /// lift the base class variable _problem
        using Solver<data_t>::_problem;

        /**
         * \brief Solve the optimization problem, i.e. apply iterations number of iterations of
         * gradient descent
         *
         * \param[in] iterations number of iterations to execute (the default 0 value executes
         * _defaultIterations of iterations)
<<<<<<< HEAD
         * \param[in]trackOutput a callback function, it should track the current state of solve, it is executed at the end of each iteration
         * with the current number of iterations and the current reconstruction as input
         * If it returns true the solve is immediatly canceled and the current solution is returned [default nullptr]
         *
         * \returns a reference to the current solution
         */
        DataContainer<data_t>& solveImpl(index_t iterations, std::function<bool(int, DataContainer<data_t>& )> trackOutput) override;
=======
         *
         * \returns a reference to the current solution
         */
        DataContainer<data_t>& solveImpl(index_t iterations) override;
>>>>>>> 5993f2d3

        /// implement the polymorphic clone operation
        GradientDescent<data_t>* cloneImpl() const override;

        /// implement the polymorphic comparison operation
        bool isEqual(const Solver<data_t>& other) const override;
    };
} // namespace elsa<|MERGE_RESOLUTION|>--- conflicted
+++ resolved
@@ -52,20 +52,10 @@
          *
          * \param[in] iterations number of iterations to execute (the default 0 value executes
          * _defaultIterations of iterations)
-<<<<<<< HEAD
-         * \param[in]trackOutput a callback function, it should track the current state of solve, it is executed at the end of each iteration
-         * with the current number of iterations and the current reconstruction as input
-         * If it returns true the solve is immediatly canceled and the current solution is returned [default nullptr]
-         *
-         * \returns a reference to the current solution
-         */
-        DataContainer<data_t>& solveImpl(index_t iterations, std::function<bool(int, DataContainer<data_t>& )> trackOutput) override;
-=======
          *
          * \returns a reference to the current solution
          */
         DataContainer<data_t>& solveImpl(index_t iterations) override;
->>>>>>> 5993f2d3
 
         /// implement the polymorphic clone operation
         GradientDescent<data_t>* cloneImpl() const override;
