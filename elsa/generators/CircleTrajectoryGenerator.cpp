#include "CircleTrajectoryGenerator.h"
#include "Logger.h"

#include <stdexcept>

namespace elsa
{
<<<<<<< HEAD
    std::pair<std::vector<Geometry>, DataDescriptor> CircleTrajectoryGenerator::createTrajectory(
        index_t numberOfPoses, const DataDescriptor& volumeDescriptor, index_t arcDegrees,
        real_t sourceToCenter, real_t centerToDetector)
=======
    std::pair<std::vector<Geometry>, std::unique_ptr<DataDescriptor>>
        CircleTrajectoryGenerator::createTrajectory(index_t numberOfPoses,
                                                    const DataDescriptor& volumeDescriptor,
                                                    index_t arcDegrees, real_t sourceToCenter,
                                                    real_t centerToDetector)
>>>>>>> 5993f2d3
    {
        // sanity check
        auto dim = volumeDescriptor.getNumberOfDimensions();

        if (dim < 2 || dim > 3)
            throw std::invalid_argument("CircleTrajectoryGenerator: can only handle 2d/3d");

        Logger::get("CircleTrajectoryGenerator")
            ->info("creating {}D trajectory with {} poses in an {} degree arc", dim, numberOfPoses,
                   arcDegrees);

        IndexVector_t coeffs(dim);
        RealVector_t spacing(dim);
        if (dim == 2) {
            coeffs << volumeDescriptor.getNumberOfCoefficientsPerDimension()[0], numberOfPoses;
            spacing << volumeDescriptor.getSpacingPerDimension()[0], 1;
        } else {
            coeffs << volumeDescriptor.getNumberOfCoefficientsPerDimension()[0],
                volumeDescriptor.getNumberOfCoefficientsPerDimension()[1], numberOfPoses;
            spacing << volumeDescriptor.getSpacingPerDimension()[0],
                volumeDescriptor.getSpacingPerDimension()[1], 1;
        }
        DataDescriptor sinoDescriptor(coeffs, spacing);

        std::vector<Geometry> geometryList;

<<<<<<< HEAD
        real_t angleIncrement = static_cast<real_t>(1.0) * arcDegrees / (numberOfPoses - 1.0);
=======
        real_t angleIncrement = static_cast<real_t>(1.0f) * static_cast<real_t>(arcDegrees)
                                / (static_cast<real_t>(numberOfPoses) - 1.0f);
>>>>>>> 5993f2d3
        for (index_t i = 0; i < numberOfPoses; ++i) {
            real_t angle =
                static_cast<real_t>(i) * angleIncrement * pi_t / 180.0f; // convert to radians
            if (dim == 2) {
                Geometry geom(sourceToCenter, centerToDetector, angle, volumeDescriptor,
                              sinoDescriptor);
                geometryList.push_back(geom);
            } else {
                Geometry geom(sourceToCenter, centerToDetector, volumeDescriptor, sinoDescriptor,
                              angle);
                geometryList.push_back(geom);
            }
        }

        return std::make_pair(geometryList, sinoDescriptor.clone());
    }

} // namespace elsa<|MERGE_RESOLUTION|>--- conflicted
+++ resolved
@@ -5,17 +5,11 @@
 
 namespace elsa
 {
-<<<<<<< HEAD
-    std::pair<std::vector<Geometry>, DataDescriptor> CircleTrajectoryGenerator::createTrajectory(
-        index_t numberOfPoses, const DataDescriptor& volumeDescriptor, index_t arcDegrees,
-        real_t sourceToCenter, real_t centerToDetector)
-=======
     std::pair<std::vector<Geometry>, std::unique_ptr<DataDescriptor>>
         CircleTrajectoryGenerator::createTrajectory(index_t numberOfPoses,
                                                     const DataDescriptor& volumeDescriptor,
                                                     index_t arcDegrees, real_t sourceToCenter,
                                                     real_t centerToDetector)
->>>>>>> 5993f2d3
     {
         // sanity check
         auto dim = volumeDescriptor.getNumberOfDimensions();
@@ -42,12 +36,8 @@
 
         std::vector<Geometry> geometryList;
 
-<<<<<<< HEAD
-        real_t angleIncrement = static_cast<real_t>(1.0) * arcDegrees / (numberOfPoses - 1.0);
-=======
         real_t angleIncrement = static_cast<real_t>(1.0f) * static_cast<real_t>(arcDegrees)
                                 / (static_cast<real_t>(numberOfPoses) - 1.0f);
->>>>>>> 5993f2d3
         for (index_t i = 0; i < numberOfPoses; ++i) {
             real_t angle =
                 static_cast<real_t>(i) * angleIncrement * pi_t / 180.0f; // convert to radians
