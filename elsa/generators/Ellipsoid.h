--- conflicted
+++ resolved
@@ -51,16 +51,10 @@
          */
         const Eigen::Matrix<data_t, 3, 3> getInvRotationMatrix() const { return rot; };
         /**
-<<<<<<< HEAD
-         * @brief returns the ceil max floating point width as a double of the longest half axis
-         */
-        data_t getRoundMaxWidth() const;
-=======
          * @brief returns the ceil max floating point half width as a floating point of the longest
          * half axis
          */
         data_t getRoundMaxHalfWidth() const;
->>>>>>> 6fdedb53
 
         bool isInEllipsoid(const Vec3i& idx) const;
         bool isInEllipsoid(const Vec3X<data_t>& idx) const;
@@ -80,10 +74,6 @@
     void rasterizeWithClipping(Ellipsoid<data_t>& el, VolumeDescriptor& dd,
                                DataContainer<data_t>& dc, MinMaxFunction<data_t> clipping,
                                Blending<data_t> b);
-
-    template <typename data_t>
-    void rasterizeWithClipping(Ellipsoid<data_t>& el, VolumeDescriptor& dd,
-                               DataContainer<data_t>& dc, MinMaxFunction<data_t> clipping);
 
 } // namespace elsa::phantoms
 
