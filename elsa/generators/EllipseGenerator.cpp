--- conflicted
+++ resolved
@@ -9,23 +9,16 @@
 {
     template <typename data_t>
     void EllipseGenerator<data_t>::drawFilledEllipse2d(DataContainer<data_t>& dc, data_t amplitude,
-<<<<<<< HEAD
-                                                       Vec2 center, Vec2 sizes, data_t angle)
-=======
                                                        Vec2 const& center, Vec2 sizes, data_t angle)
->>>>>>> 5993f2d3
     {
         // sanity check
         if (dc.getDataDescriptor().getNumberOfDimensions() != 2)
             throw std::invalid_argument(
                 "EllipseGenerator::drawFilledEllipse2d: can only work on 2d DataContainers");
-<<<<<<< HEAD
-=======
 
         // don't draw anything if size is 0
         if (sizes[0] == 0 && sizes[1] == 0)
             return;
->>>>>>> 5993f2d3
 
         // convert to radians
         auto angleRad = angle * pi<double> / 180.0f;
@@ -40,19 +33,12 @@
         auto theta = std::atan2(static_cast<real_t>(-sizes[1]) * std::tan(angleRad), sizes[0]);
 
         Vec2 shear;
-<<<<<<< HEAD
-        shear[0] = std::floor((sizes[0] * std::cos(theta) * std::cos(angleRad))
-                              - (sizes[1] * std::sin(theta) * std::sin(angleRad)));
-        shear[1] = std::floor((sizes[0] * std::cos(theta) * std::sin(angleRad))
-                              + (sizes[1] * std::sin(theta) * std::cos(angleRad)));
-=======
         shear[0] = static_cast<index_t>(
             std::floor((static_cast<real_t>(sizes[0]) * std::cos(theta) * std::cos(angleRad))
                        - (static_cast<real_t>(sizes[1]) * std::sin(theta) * std::sin(angleRad))));
         shear[1] = static_cast<index_t>(
             std::floor((static_cast<real_t>(sizes[0]) * std::cos(theta) * std::sin(angleRad))
                        + (static_cast<real_t>(sizes[1]) * std::sin(theta) * std::cos(angleRad))));
->>>>>>> 5993f2d3
 
         Vec2 shearedSizes;
         shearedSizes[0] = std::abs(shear[0]);
@@ -87,20 +73,6 @@
         auto sinPsi = std::sin(psiRad);
 
         // setup ZXZ Euler rotation matrix
-<<<<<<< HEAD
-        Eigen::Matrix<data_t, 3, 3> R;
-        R(0, 0) = cosPhi * cosPsi - cosTheta * sinPhi * sinPsi;
-        R(0, 1) = cosPsi * sinPhi + cosPhi * cosTheta * sinPsi;
-        R(0, 2) = sinTheta * sinPsi;
-
-        R(1, 0) = -cosPhi * sinPsi - cosTheta * cosPsi * sinPhi;
-        R(1, 1) = cosPhi * cosTheta * cosPsi - sinPhi * sinPsi;
-        R(1, 2) = cosPsi * sinTheta;
-
-        R(2, 0) = sinPhi * sinTheta;
-        R(2, 1) = -cosPhi * sinTheta;
-        R(2, 2) = cosTheta;
-=======
         Eigen::Matrix<data_t, 3, 3> rot;
         rot(0, 0) = static_cast<real_t>(cosPhi * cosPsi - cosTheta * sinPhi * sinPsi);
         rot(0, 1) = static_cast<real_t>(cosPsi * sinPhi + cosPhi * cosTheta * sinPsi);
@@ -113,7 +85,6 @@
         rot(2, 0) = static_cast<real_t>(sinPhi * sinTheta);
         rot(2, 1) = static_cast<real_t>(-cosPhi * sinTheta);
         rot(2, 2) = static_cast<real_t>(cosTheta);
->>>>>>> 5993f2d3
 
         // enables safe early abort
         index_t maxSize = sizes.maxCoeff();
@@ -178,13 +149,8 @@
 
     template <typename data_t>
     void EllipseGenerator<data_t>::drawShearedFilledEllipse2d(DataContainer<data_t>& dc,
-<<<<<<< HEAD
-                                                              data_t amplitude, Vec2 center,
-                                                              Vec2 sizes, Vec2 shear)
-=======
                                                               data_t amplitude, Vec2 const& center,
                                                               Vec2 sizes, Vec2 const& shear)
->>>>>>> 5993f2d3
     {
         auto twoSizeXSquared = 2 * sizes[0] * sizes[0];
         auto twoSizeYSquared = 2 * sizes[1] * sizes[1];
