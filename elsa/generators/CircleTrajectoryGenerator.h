--- conflicted
+++ resolved
@@ -36,11 +36,7 @@
          *
          * Please note: the sinogram size/spacing will match the volume size/spacing.
          */
-<<<<<<< HEAD
-        static std::pair<std::vector<Geometry>, DataDescriptor>
-=======
         static std::pair<std::vector<Geometry>, std::unique_ptr<DataDescriptor>>
->>>>>>> 5993f2d3
             createTrajectory(index_t numberOfPoses, const DataDescriptor& volumeDescriptor,
                              index_t arcDegrees, real_t sourceToCenter, real_t centerToDetector);
     };
