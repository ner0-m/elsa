--- conflicted
+++ resolved
@@ -124,8 +124,6 @@
                 for (index_t i = 0;; ++i) {
                     Radian angle = Degree{static_cast<real_t>(i) * angleIncrement};
 
-<<<<<<< HEAD
-=======
                     if (!((angle.to_degree() >= missingWedgeAngles.first
                            && angle.to_degree() <= missingWedgeAngles.second)
                           || (angle.to_degree() >= (missingWedgeAngles.first + 180)
@@ -189,7 +187,6 @@
                 for (index_t i = 0;; ++i) {
                     Radian angle = Degree{static_cast<real_t>(i) * angleIncrement};
 
->>>>>>> 00e13f61
                     if (!((angle.to_degree() >= missingWedgeAngles.first
                            && angle.to_degree() <= missingWedgeAngles.second)
                           || (angle.to_degree() >= (missingWedgeAngles.first + 180)
@@ -330,8 +327,6 @@
                 for (index_t i = 0;; ++i) {
                     Radian angle = Degree{static_cast<real_t>(i) * angleIncrement};
 
-<<<<<<< HEAD
-=======
                     if (!(angle.to_degree() >= missingWedgeAngles.first
                           && angle.to_degree() <= missingWedgeAngles.second)) {
                         Geometry tmpGeom(SourceToCenterOfRotation{sourceToCenter},
@@ -393,7 +388,6 @@
                 for (index_t i = 0;; ++i) {
                     Radian angle = Degree{static_cast<real_t>(i) * angleIncrement};
 
->>>>>>> 00e13f61
                     if (!(angle.to_degree() >= missingWedgeAngles.first
                           && angle.to_degree() <= missingWedgeAngles.second)) {
                         Geometry tmpGeom(SourceToCenterOfRotation{sourceToCenter},
