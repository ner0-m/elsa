--- conflicted
+++ resolved
@@ -97,11 +97,7 @@
         return properties;
     }
 
-<<<<<<< HEAD
-    std::tuple<DataDescriptor, std::string, DataUtils::DataType>
-=======
     std::tuple<std::unique_ptr<DataDescriptor>, std::string, DataUtils::DataType>
->>>>>>> 5993f2d3
         MHD::parseHeader(const std::map<std::string, std::string>& properties)
     {
         // check the dimensions
@@ -215,66 +211,38 @@
     }
 
     template <typename data_t>
-<<<<<<< HEAD
-    std::string MHD::getDataTypeName(const DataContainer<data_t>& data)
-=======
     std::string MHD::getDataTypeName([[maybe_unused]] const DataContainer<data_t>& data)
->>>>>>> 5993f2d3
     {
         throw std::invalid_argument("MHD::getDataTypeName: invalid/unsupported data type");
     }
 
     template <>
-<<<<<<< HEAD
-    std::string MHD::getDataTypeName(const DataContainer<int8_t>& data)
-=======
     std::string MHD::getDataTypeName([[maybe_unused]] const DataContainer<int8_t>& data)
->>>>>>> 5993f2d3
     {
         return "MET_CHAR";
     }
     template <>
-<<<<<<< HEAD
-    std::string MHD::getDataTypeName(const DataContainer<uint8_t>& data)
-=======
     std::string MHD::getDataTypeName([[maybe_unused]] const DataContainer<uint8_t>& data)
->>>>>>> 5993f2d3
     {
         return "MET_UCHAR";
     }
     template <>
-<<<<<<< HEAD
-    std::string MHD::getDataTypeName(const DataContainer<int16_t>& data)
-=======
     std::string MHD::getDataTypeName([[maybe_unused]] const DataContainer<int16_t>& data)
->>>>>>> 5993f2d3
     {
         return "MET_SHORT";
     }
     template <>
-<<<<<<< HEAD
-    std::string MHD::getDataTypeName(const DataContainer<uint16_t>& data)
-=======
     std::string MHD::getDataTypeName([[maybe_unused]] const DataContainer<uint16_t>& data)
->>>>>>> 5993f2d3
     {
         return "MET_USHORT";
     }
     template <>
-<<<<<<< HEAD
-    std::string MHD::getDataTypeName(const DataContainer<float>& data)
-=======
     std::string MHD::getDataTypeName([[maybe_unused]] const DataContainer<float>& data)
->>>>>>> 5993f2d3
     {
         return "MET_FLOAT";
     }
     template <>
-<<<<<<< HEAD
-    std::string MHD::getDataTypeName(const DataContainer<double>& data)
-=======
     std::string MHD::getDataTypeName([[maybe_unused]] const DataContainer<double>& data)
->>>>>>> 5993f2d3
     {
         return "MET_DOUBLE";
     }
