--- conflicted
+++ resolved
@@ -46,11 +46,7 @@
         static std::map<std::string, std::string> readHeader(std::ifstream& metaFile);
 
         /// parse the MHD header property map into a DataDescriptor and DataType
-<<<<<<< HEAD
-        static std::tuple<DataDescriptor, std::string, DataUtils::DataType>
-=======
         static std::tuple<std::unique_ptr<DataDescriptor>, std::string, DataUtils::DataType>
->>>>>>> 5993f2d3
             parseHeader(const std::map<std::string, std::string>& properties);
 
         /// write the MHD header to file
