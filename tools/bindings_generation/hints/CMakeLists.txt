--- conflicted
+++ resolved
@@ -1,24 +1,10 @@
 find_package(PythonLibs)
 if (PYTHONLIBS_FOUND)
     set(ELSA_PYBIND_HINTS "elsa_pybind_hints")
-
+    
     # this target is never actually needed or built
     # its only purpose is to force CMake to emit the compile commands for the hints files
     # hints files must have the extension '.cpp' or this will not work
-<<<<<<< HEAD
-    add_library(${ELSA_PYBIND_HINTS} EXCLUDE_FROM_ALL
-                    core_hints.cpp
-                    functionals_hints.cpp
-                    generators_hints.cpp
-                    io_hints.cpp
-                    operators_hints.cpp
-                    problems_hints.cpp
-                    projectors_cuda_hints.cpp
-                    projectors_hints.cpp
-                    proximity_operators_hints.cpp
-                    solvers_hints.cpp
-                    tasks_hints.cpp)
-=======
     set(MODULE_SOURCES
         core_hints.cpp
         functionals_hints.cpp
@@ -33,7 +19,6 @@
     )
 
     add_library(${ELSA_PYBIND_HINTS} EXCLUDE_FROM_ALL ${MODULE_SOURCES})
->>>>>>> c0b8e4d2
 
     target_include_directories(${ELSA_PYBIND_HINTS} PUBLIC ${PYTHON_INCLUDE_DIRS})
     target_include_directories(${ELSA_PYBIND_HINTS} PUBLIC ${PYBIND11_INCLUDE_DIR})
